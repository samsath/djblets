from __future__ import unicode_literals

import inspect
import logging
import warnings

from django import template
from django.utils import six
from pipeline.conf import settings as pipeline_settings
from pipeline.templatetags.pipeline import JavascriptNode, StylesheetNode

from djblets.extensions.hooks import TemplateHook
from djblets.extensions.manager import get_extension_managers


logger = logging.getLogger(__name__)
register = template.Library()


class ExtensionStaticMediaNodeMixin(object):
    """Mixin for extension-specific static media rendering logic.

    This is used to change the behavior for how static media in extensions
    are rendered, allowing us to work with both development setups and
    installed packages.
    """

    def render_compressed(self, *args, **kwargs):
        """Render an extension media bundle to HTML.

        If Pipeline is disabled (typically on development setups), this will
        attempt to render the compressed files, as normal. However, if that
        fails (due to the source files not being available in a package) or
        Pipeline is enabled (typically on a production setup), the bundle's
        output file will be rendered instead.

        Args:
            *args (tuple):
                Positional arguments to pass to the rendering function.

            **kwargs (dict):
                Keyword arguments to pass to the rendering function.

        Returns:
            unicode:
            The HTML for loading the static media.
        """
        rendered = ''

        if not pipeline_settings.PIPELINE_ENABLED:
            rendered = self.render_compressed_sources(*args, **kwargs)

        if not rendered:
            rendered = self.render_compressed_output(*args, **kwargs)

        return rendered


class ExtensionJavascriptNode(ExtensionStaticMediaNodeMixin, JavascriptNode):
    """Template node for including extension-specific JavaScript.

    This will allow both extensions in development mode or installed via a
    package to be used on a page.
    """


class ExtensionStylesheetNode(ExtensionStaticMediaNodeMixin, StylesheetNode):
    """Template node for including extension-specific CSS.

    This will allow both extensions in development mode or installed via a
    package to be used on a page.
    """


@register.simple_tag(takes_context=True)
def template_hook_point(context, name):
    """Registers a place where TemplateHooks can render to."""
    def _render_hooks():
        request = context['request']

        for hook in TemplateHook.by_name(name):
            try:
                if hook.applies_to(request):
                    context.push()

                    try:
                        yield hook.render_to_string(request, context)
                    except Exception as e:
                        logger.exception('Error rendering TemplateHook %r: %s',
                                         hook, e)

                    context.pop()

            except Exception as e:
                logger.exception('Error when calling applies_to for '
                                 'TemplateHook %r: %s',
                                 hook, e)

    return ''.join(_render_hooks())


@register.simple_tag(takes_context=True)
def ext_static(context, extension, path):
    """Outputs the URL to the given static media file provided by an extension.

    This works like the {% static %} template tag, but takes an extension
    and generates a URL for the media file within the extension.

    This is meant to be used with
    :py:class:`djblets.extensions.staticfiles.ExtensionFinder`.
    """
    return extension.get_static_url(path)


def _render_bundle(context, node_cls, extension, name, bundle_type):
    try:
        return node_cls('"%s"' % extension.get_bundle_id(name)).render(context)
<<<<<<< HEAD
    except:
        logging.exception('Unable to load %s bundle "%s" for extension "%s" '
                          '(%s)',
                          bundle_type, name, extension.info.name, extension.id)
        raise
=======
    except Exception as e:
        logger.critical("Unable to load %s bundle '%s' for "
                        "extension '%s' (%s): %s",
                        bundle_type, name, extension.info.name,
                        extension.id, e, exc_info=1)
        return ''
>>>>>>> 20895e03


def _render_css_bundle(context, extension, name):
    """Render a given CSS bundle.

    Args:
        context (dict):
            The template rendering context.

        extension (djblets.extensions.extension.Extension):
            The extension instance.

        name (unicode):
            The name of the CSS bundle to render.

    Returns:
        django.utils.safetext.SafeString:
        The rendered HTML.
    """
    return _render_bundle(context, ExtensionStylesheetNode, extension,
                          name, 'CSS')


def _render_js_bundle(context, extension, name):
    """Render a given JavaScript bundle.

    Args:
        context (dict):
            The template rendering context.

        extension (djblets.extensions.extension.Extension):
            The extension instance.

        name (unicode):
            The name of the JS bundle to render.

    Returns:
        django.utils.safetext.SafeString:
        The rendered HTML.
    """
    return _render_bundle(context, ExtensionJavascriptNode, extension,
                          name, 'JS')


@register.simple_tag(takes_context=True)
def ext_css_bundle(context, extension, name):
    """Return HTML to import an extension's CSS bundle.

    Args:
        context (dict):
            The template rendering context.

        extension (djblets.extensions.extension.Extension):
            The extension instance.

        name (unicode):
            The name of the CSS bundle to render.

    Returns:
        django.utils.safetext.SafeString:
        The rendered HTML.
    """
    return _render_css_bundle(context, extension, name)


@register.simple_tag(takes_context=True)
def ext_js_bundle(context, extension, name):
    """Return HTML to import an extension's JavaScript bundle.

    Args:
        context (dict):
            The template rendering context.

        extension (djblets.extensions.extension.Extension):
            The extension instance.

        name (unicode):
            The name of the CSS bundle to render.

    Returns:
        django.utils.safetext.SafeString:
        The rendered HTML.
    """
    return _render_js_bundle(context, extension, name)


def _get_extension_bundles(extension_manager_key, context, bundle_attr,
                           default_bundles, renderer):
    """Yield media bundles that can be rendered on the current page.

    This will look through all enabled extensions and find any with static
    media bundles that should be included on the current page, as indicated
    by the context.

    All bundles marked "default" will be included, as will any with an
    ``apply_to`` field containing a URL name matching the current page.

    If a bundle has an ``include_bundles`` key, the referenced bundles will
    also be outputted. Note that this does not check for duplicates, and is
    not recursive.

    Args:
        extension_manager_key (unicode):
            The key for the extension manager for these bundles.

        context (django.template.Context):
            The template context.

        bundle_attr (unicode):
            The attribute name for the bundle on the extension class.

        default_bundles (unicode):
            A string containing a comma-separated list of bundles to always
            include.

        renderer (callable):
            The renderer function to call for each applicable bundle.

    Yields:
        django.utils.safetext.SafeString:
        The HTML used to include the bundled content.
    """
    request = context['request']
    if not getattr(request, 'resolver_match', None):
        return

    requested_url_name = request.resolver_match.url_name
    default_bundles = set(default_bundles.split(','))

    for manager in get_extension_managers():
        if manager.key != extension_manager_key:
            continue

        for extension in manager.get_enabled_extensions():
            bundles = getattr(extension, bundle_attr, {})

            for bundle_name, bundle in six.iteritems(bundles):
                if (bundle_name in default_bundles or
                    requested_url_name in bundle.get('apply_to', [])):
                    for include_bundle in bundle.get('include_bundles', []):
                        yield renderer(context, extension, include_bundle)

                    yield renderer(context, extension, bundle_name)

        break


@register.simple_tag(takes_context=True)
def load_extensions_css(context, extension_manager_key,
                        default_bundles='default'):
    """Load all CSS bundles that can be rendered on the current page.

    This will include all "default" bundles and any with an ``apply_to``
    containing a URL name matching the current page.

    Args:
        context (django.template.Context):
            The template context.

        extension_manager_key (unicode):
            The key for the extension manager for these bundles.

        default_bundles (unicode):
            A string containing a comma-separated list of bundles to always
            include. Defaults to ``"default"``.

    Returns:
        unicode:
        The HTML used to include the bundled content.
    """
    return ''.join(_get_extension_bundles(
        extension_manager_key, context, 'css_bundles', default_bundles,
        _render_css_bundle))


@register.simple_tag(takes_context=True)
def load_extensions_js(context, extension_manager_key,
                       default_bundles='default'):
    """Load all JavaScript bundles that can be rendered on the current page.

    This will include all "default" bundles and any with an ``apply_to``
    containing a URL name matching the current page.

    Args:
        context (django.template.Context):
            The template context.

        extension_manager_key (unicode):
            The key for the extension manager for these bundles.

        default_bundles (unicode):
            A string containing a comma-separated list of bundles to always
            include. Defaults to ``"default"``.

    Returns:
        unicode:
        The HTML used to include the bundled content.
    """
    return ''.join(_get_extension_bundles(
        extension_manager_key, context, 'js_bundles', default_bundles,
        _render_js_bundle))


@register.inclusion_tag('extensions/init_js_extensions.html',
                        takes_context=True)
def init_js_extensions(context, extension_manager_key):
    """Initializes all JavaScript extensions.

    Each extension's required JavaScript files will be loaded in the page,
    and their JavaScript-side Extension subclasses will be instantiated.
    """
    request = context['request']
    url_name = request.resolver_match.url_name

    for manager in get_extension_managers():
        if manager.key == extension_manager_key:
            js_extensions = []

            for extension in manager.get_enabled_extensions():
                for js_extension_cls in extension.js_extensions:
                    js_extension = js_extension_cls(extension)

                    if js_extension.applies_to(url_name):
                        js_extensions.append(js_extension)

            js_extension_items = []

            for js_extension in js_extensions:
                arg_spec = inspect.getargspec(js_extension.get_model_data)

                if arg_spec.keywords is None:
                    warnings.warn(
                        '%s.get_model_data will need to take keyword '
                        'arguments. The old function signature is deprecated.'
                        % js_extension_cls.__name__)

                    model_data = js_extension.get_model_data()
                else:
                    model_data = js_extension.get_model_data(request=request)

                js_extension_items.append({
                    'js_extension': js_extension,
                    'model_data': model_data,
                })

            return {
                'url_name': url_name,
                'js_extension_items': js_extension_items,
            }

    return {}<|MERGE_RESOLUTION|>--- conflicted
+++ resolved
@@ -115,20 +115,11 @@
 def _render_bundle(context, node_cls, extension, name, bundle_type):
     try:
         return node_cls('"%s"' % extension.get_bundle_id(name)).render(context)
-<<<<<<< HEAD
     except:
-        logging.exception('Unable to load %s bundle "%s" for extension "%s" '
-                          '(%s)',
-                          bundle_type, name, extension.info.name, extension.id)
+        logger.exception('Unable to load %s bundle "%s" for extension "%s" '
+                         '(%s)',
+                         bundle_type, name, extension.info.name, extension.id)
         raise
-=======
-    except Exception as e:
-        logger.critical("Unable to load %s bundle '%s' for "
-                        "extension '%s' (%s): %s",
-                        bundle_type, name, extension.info.name,
-                        extension.id, e, exc_info=1)
-        return ''
->>>>>>> 20895e03
 
 
 def _render_css_bundle(context, extension, name):
