--- conflicted
+++ resolved
@@ -1027,7 +1027,14 @@
     def serialize_object(self, obj, *args, **kwargs):
         """Serializes the object into a Python dictionary."""
         request = kwargs.get('request', None)
-<<<<<<< HEAD
+
+        if request:
+            if not hasattr(request, '_djblets_webapi_serialize_cache'):
+                request._djblets_webapi_serialize_cache = {}
+
+            if obj in request._djblets_webapi_serialize_cache:
+                return request._djblets_webapi_serialize_cache[obj]
+
         only_fields = self.get_only_fields(request)
         only_links = self.get_only_links(request)
 
@@ -1037,20 +1044,6 @@
         if only_links != []:
             links = self.get_links(self.item_child_resources, obj,
                                    *args, **kwargs)
-=======
-
-        if request:
-            if not hasattr(request, '_djblets_webapi_serialize_cache'):
-                request._djblets_webapi_serialize_cache = {}
-
-            if obj in request._djblets_webapi_serialize_cache:
-                return request._djblets_webapi_serialize_cache[obj]
-
-        data = {
-            'links': self.get_links(self.item_child_resources, obj,
-                                    *args, **kwargs),
-        }
->>>>>>> c9a4a4cd
 
         if hasattr(request, '_djblets_webapi_expanded_resources'):
             expanded_resources = request._djblets_webapi_expanded_resources
@@ -1146,7 +1139,6 @@
             data[resource_name] = resource._get_queryset(
                 is_list=True, *args, **extra_kwargs)
 
-<<<<<<< HEAD
         if only_links is None:
             data['links'] = links
         elif only_links != []:
@@ -1155,10 +1147,9 @@
                 for link_name, link_info in six.iteritems(links)
                 if link_name in only_links
             ])
-=======
+
         if request:
             request._djblets_webapi_serialize_cache[obj] = copy.deepcopy(data)
->>>>>>> c9a4a4cd
 
         return data
 
