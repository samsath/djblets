from __future__ import unicode_literals

from hashlib import sha1

from django.conf.urls import include, patterns, url
from django.contrib.auth.models import User, Group
from django.core.exceptions import ObjectDoesNotExist
from django.core.urlresolvers import reverse
from django.db import models
from django.db.models.fields.related import (
    ManyRelatedObjectsDescriptor,
    ReverseManyRelatedObjectsDescriptor)
from django.db.models.query import QuerySet
from django.http import (HttpResponseNotAllowed, HttpResponse,
                         HttpResponseNotModified)
from django.utils import six
from django.views.decorators.vary import vary_on_headers

from djblets.util.decorators import augment_method_from
from djblets.util.http import (get_modified_since, etag_if_none_match,
                               set_last_modified, set_etag,
                               get_http_requested_mimetype)
from djblets.urls.patterns import never_cache_patterns
from djblets.webapi.auth import check_login
from djblets.webapi.core import (WebAPIResponse,
                                 WebAPIResponseError,
                                 WebAPIResponsePaginated,
                                 SPECIAL_PARAMS)
from djblets.webapi.decorators import (webapi_login_required,
                                       webapi_request_fields,
                                       webapi_response_errors)
from djblets.webapi.errors import (DOES_NOT_EXIST,
                                   NOT_LOGGED_IN,
                                   PERMISSION_DENIED,
                                   WebAPIError)


_model_to_resources = {}
_name_to_resources = {}
_class_to_resources = {}


class WebAPIResource(object):
    """A resource living at a specific URL, representing an object or list
    of objects.

    A WebAPIResource is a RESTful resource living at a specific URL. It
    can represent either an object or a list of objects, and can respond
    to various HTTP methods (GET, POST, PUT, DELETE).

    Subclasses are expected to override functions and variables in order to
    provide specific functionality, such as modifying the resource or
    creating a new resource.


    Representing Models
    -------------------

    Most resources will have ``model`` set to a Model subclass, and
    ``fields`` set to list the fields that would be shown when

    Each resource will also include a ``link`` dictionary that maps
    a key (resource name or action) to a dictionary containing the URL
    (``href``) and the HTTP method that's to be used for that URL
    (``method``). This will include a special ``self`` key that links to
    that resource's actual location.

    An example of this might be::

       'links': {
           'self': {
               'method': 'GET',
               'href': '/path/to/this/resource/'
           },
           'update': {
               'method': 'PUT',
               'href': '/path/to/this/resource/'
           }
       }

    Resources associated with a model may want to override the ``get_queryset``
    function to return a queryset with a more specific query.

    By default, an individual object's key name in the resulting payloads
    will be set to the lowercase class name of the object, and the plural
    version used for lists will be the same but with 's' appended to it. This
    can be overridden by setting ``name`` and ``name_plural``.


    Matching Objects
    ----------------

    Objects are generally queried by their numeric object ID and mapping that
    to the object's ``pk`` attribute. For this to work, the ``uri_object_key``
    attribute must be set to the name in the regex for the URL that will
    be captured and passed to the handlers for this resource. The
    ``uri_object_key_regex`` attribute can be overridden to specify the
    regex for matching this ID (useful for capturing names instead of
    numeric IDs) and ``model_object_key`` can be overridden to specify the
    model field that will be matched against.


    Parents and URLs
    ----------------

    Resources typically have a parent resource, of which the resource is
    a subclass. Resources will often list their children (by setting
    ``list_child_resources`` and ``item_child_resources`` in a subclass
    to lists of other WebAPIResource instances). This makes the entire tree
    navigatable. The URLs are built up automatically, so long as the result
    of get_url_patterns() from top-level resources are added to the Django
    url_patterns variables commonly found in urls.py.

    Child objects should set the ``model_parent_key`` variable to the
    field name of the object's parent in the resource hierarchy. This
    allows WebAPIResource to build a URL with the right values filled in in
    order to make a URL to this object.

    If the parent is dynamic based on certain conditions, then the
    ``get_parent_object`` function can be overridden instead.


    Object Serialization
    --------------------

    Objects are serialized through the ``serialize_object`` function.
    This rarely needs to be overridden, but can be called from WebAPIEncoders
    in order to serialize the object. By default, this will loop through
    the ``fields`` variable and add each value to the resulting dictionary.

    Values can be specially serialized by creating functions in the form of
    ``serialize_<fieldname>_field``. These functions take the object being
    serialized and must return a value that can be fed to the encoder.


    Handling Requests
    -----------------

    WebAPIResource calls the following functions based on the type of
    HTTP request:

      * ``get`` - HTTP GET for individual objects.
      * ``get_list`` - HTTP GET for resources representing lists of objects.
      * ``create`` - HTTP POST on resources representing lists of objects.
                     This is expected to return the object and an HTTP
                     status of 201 CREATED, on success.
      * ``update`` - HTTP PUT on individual objects to modify their state
                     based on full or partial data.
      * ``delete`` - HTTP DELETE on an individual object. This is expected
                     to return a status of HTTP 204 No Content on success.
                     The default implementation just deletes the object.

    Any function that is not implemented will return an HTTP 405 Method
    Not Allowed. Functions that have handlers provided should set
    ``allowed_methods`` to a tuple of the HTTP methods allowed. For example::

        allowed_methods = ('GET', POST', 'DELETE')

    These functions are passed an HTTPRequest and a list of arguments
    captured in the URL and are expected to return standard HTTP response
    codes, along with a payload in most cases. The functions can return any of:

      * A HttpResponse
      * A WebAPIResponse
      * A WebAPIError
      * A tuple of (WebAPIError, Payload)
      * A tuple of (WebAPIError, Payload Dictionary, Headers Dictionary)
      * A tuple of (HTTP status, Payload)
      * A tuple of (HTTP status, Payload Dictionary, Headers Dictionary)

    In general, it's best to return one of the tuples containing an HTTP
    status, and not any object, but there are cases where an object is
    necessary.

    Commonly, a handler will need to fetch parent objects in order to make
    some request. The values for all captured object IDs in the URL are passed
    to the handler, but it's best to not use these directly. Instead, the
    handler should accept a **kwargs parameter, and then call the parent
    resource's ``get_object`` function and pass in that **kwargs. For example::

      def create(self, request, *args, **kwargs):
          try:
              my_parent = myParentResource.get_object(request, *args, **kwargs)
          except ObjectDoesNotExist:
              return DOES_NOT_EXIST


    Expanding Resources
    -------------------

    The resulting data returned from a resource will by default provide
    links to child resources. If a lot of aggregated data is needed, then
    instead of making several queries the caller can use the ``?expand=``
    parameter. This takes a comma-separated list of keys in the resource
    names found in the payloads and expands them instead of linking to them.

    This can result in really large downloads, if deep expansion is made
    when accessing lists of resources. However, it can also result in less
    strain on the server if used correctly.


    Faking HTTP Methods
    -------------------

    There are clients that can't actually request anything but HTTP POST
    and HTTP GET. An HTML form is one such example, and Flash applications
    are another. For these cases, an HTTP POST can be made, with a special
    ``_method`` parameter passed to the URL. This can be set to the HTTP
    method that's desired. For example, ``PUT`` or ``DELETE``.


    Permissions
    -----------

    Unless overridden, an object cannot be modified, created, or deleted
    if the user is not logged in and if an appropriate permission function
    does not return True. These permission functions are:

    * ``has_access_permissions`` - Used for HTTP GET calls. Returns True
                                   by default.
    * ``has_modify_permissions`` - Used for HTTP POST or PUT calls, if
                                   called by the subclass. Returns False
                                   by default.
    * ``has_delete_permissions`` - Used for HTTP DELETE permissions. Returns
                                   False by default.


    Browser Caching
    ---------------

    To improve performance, resources can make use of browser-side caching.
    If a resource is accessed more than once, and it hasn't changed,
    the resource will return an :http:`304`.

    There are two methods for caching: Last Modified headers, and ETags.

    Last Modified
    ~~~~~~~~~~~~~

    A resource can set ``last_modified_field`` to the name of a DateTimeField
    in the model. This will be used to determine if the resource has changed
    since the last request.

    If a bit more work is needed, the ``get_last_modified`` function
    can instead be overridden. This takes the request and object and is
    expected to return a timestamp.

    ETags
    ~~~~~

    ETags are arbitrary, unique strings that represent the state of a resource.
    There should only ever be one possible ETag per state of the resource.

    A resource can set the ``etag_field`` to the name of a field in the
    model.

    If no field really works, ``autogenerate_etags`` can be set. This will
    generate a suitable ETag based on all fields in the resource. For this
    to work correctly, no custom data can be added to the payload, and
    links cannot be dynamic.

    If more work is needed, the ``get_etag`` function can instead be
    overridden. It will take a request and object and is expected to return
    a string.


    Mimetypes
    ---------

    Resources should list the possible mimetypes they'll accept and return in
    :py:attr:`allowed_mimetypes`. Each entry in the list is a dictionary
    with 'list' containing a mimetype for resource lists, and 'item'
    containing the equivalent mimetype for a resource item. In the case of
    a singleton, 'item' will contain the mimetype. If the mimetype is not
    applicable to one of the resource forms, the corresponding entry
    should contain None.

    Entries in these lists are checked against the mimetypes requested in the
    HTTP Accept header, and, by default, the returned data will be sent in
    that mimetype. If the requested data is a resource list, the corresponding
    resource item mimetype will also be sent in the 'Item-Content-Type'
    header.

    By default, this lists will have entries with both 'list' and 'item'
    containing :mimetype:`application/json` and :mimetype:`application/xml`,
    along with any resource-specific mimetypes, if used.

    Resource-specific Mimetypes
    ~~~~~~~~~~~~~~~~~~~~~~~~~~~

    In order to better identify resources, resources can provide their
    own custom mimetypes. These are known as vendor-specific mimetypes, and
    are subsets of :mimetype:`application/json` and :mimetype:`application/xml`.
    An example would be :mimetype:`application/vnd.example.com.myresource+json`.

    To enable this on a resource, set :py:attr:`mimetype_vendor` to the
    vendor name. This is often a domain name. For example::

        mimetype_vendor = 'djblets.org'

    The resource names will then be generated based on the name of the
    resource (:py:attr:`name_plural` for resource lists, :py:attr:`name` for
    resource items and singletons). These can be customized as well::

        mimetype_list_resource_name = 'myresource-list'
        mimetype_item_resource_name = 'myresource'

    When these are used, any client requesting either the resource-specific
    mimetype or the more generic mimetype will by default receive a payload
    with the resource-specific mimetype. This makes it easier to identify
    the schema of resource data without hard-coding any knowledge of the
    URI.
    """

    # Configuration
    model = None
    fields = {}
    uri_object_key_regex = r'[0-9]+'
    uri_object_key = None
    model_object_key = 'pk'
    model_parent_key = None
    last_modified_field = None
    etag_field = None
    autogenerate_etags = False
    singleton = False
    list_child_resources = []
    item_child_resources = []
    allowed_methods = ('GET',)
    mimetype_vendor = None
    mimetype_list_resource_name = None
    mimetype_item_resource_name = None
    allowed_mimetypes = [
        {'list': mime, 'item': mime}
        for mime in WebAPIResponse.supported_mimetypes
    ]

    # State
    method_mapping = {
        'GET': 'get',
        'POST': 'post',
        'PUT': 'put',
        'DELETE': 'delete',
    }

    _parent_resource = None
    _mimetypes_cache = None

    def __init__(self):
        _name_to_resources[self.name] = self
        _name_to_resources[self.name_plural] = self
        _class_to_resources[self.__class__] = self

        # Mark this class, and any subclasses, to be Web API handlers
        self.is_webapi_handler = True

        # Copy this list, because otherwise we may modify the class-level
        # version of it.
        self.allowed_mimetypes = list(self.allowed_mimetypes)

        if self.mimetype_vendor:
            # Generate list and item resource-specific mimetypes
            # for each supported mimetype, and add them as a pair to the
            # allowed mimetypes.
            for mimetype_pair in self.allowed_mimetypes:
                vend_mimetype_pair = {
                    'list': None,
                    'item': None,
                }

                for key, is_list in [('list', True), ('item', False)]:
                    if (key in mimetype_pair and
                        (mimetype_pair[key] in
                         WebAPIResponse.supported_mimetypes)):
                        vend_mimetype_pair[key] = \
                            self._build_resource_mimetype(mimetype_pair[key],
                                                          is_list)

                if vend_mimetype_pair['list'] or vend_mimetype_pair['item']:
                    self.allowed_mimetypes.append(vend_mimetype_pair)

    @vary_on_headers('Accept', 'Cookie')
    def __call__(self, request, api_format=None, *args, **kwargs):
        """Invokes the correct HTTP handler based on the type of request."""
        check_login(request)

        method = request.method

        if method == 'POST':
            # Not all clients can do anything other than GET or POST.
            # So, in the case of POST, we allow overriding the method
            # used.
            method = request.POST.get('_method', kwargs.get('_method', method))
        elif method == 'PUT':
            # Normalize the PUT data so we can get to it.
            # This is due to Django's treatment of PUT vs. POST. They claim
            # that PUT, unlike POST, is not necessarily represented as form
            # data, so they do not parse it. However, that gives us no clean way
            # of accessing the data. So we pretend it's POST for a second in
            # order to parse.
            #
            # This must be done only for legitimate PUT requests, not faked
            # ones using ?method=PUT.
            try:
                request.method = 'POST'
                request._load_post_and_files()
                request.method = 'PUT'
            except AttributeError:
                request.META['REQUEST_METHOD'] = 'POST'
                request._load_post_and_files()
                request.META['REQUEST_METHOD'] = 'PUT'

        request._djblets_webapi_method = method
        request._djblets_webapi_kwargs = kwargs
        request.PUT = request.POST

        if method in self.allowed_methods:
            if (method == "GET" and
                not self.singleton and
                (self.uri_object_key is None or
                 self.uri_object_key not in kwargs)):
                view = self.get_list
            else:
                view = getattr(self, self.method_mapping.get(method, None))
        else:
            view = None

        if view and six.callable(view):
            result = view(request, api_format=api_format, *args, **kwargs)

            if isinstance(result, WebAPIResponse):
                return result
            elif isinstance(result, WebAPIError):
                return WebAPIResponseError(
                    request,
                    err=result,
                    api_format=api_format,
                    mimetype=self._build_error_mimetype(request))
            elif isinstance(result, tuple):
                headers = {}

                if method == 'GET':
                    request_params = request.GET
                else:
                    request_params = request.POST

                if len(result) == 3:
                    headers = result[2]

                if 'Location' in headers:
                    extra_querystr = '&'.join([
                        '%s=%s' % (param, request_params[param])
                        for param in SPECIAL_PARAMS
                        if param in request_params
                    ])

                    if extra_querystr:
                        if '?' in headers['Location']:
                            headers['Location'] += '&' + extra_querystr
                        else:
                            headers['Location'] += '?' + extra_querystr

                if isinstance(result[0], WebAPIError):
                    return WebAPIResponseError(
                        request,
                        err=result[0],
                        headers=headers,
                        extra_params=result[1],
                        api_format=api_format,
                        mimetype=self._build_error_mimetype(request))
                else:
                    response_args = self.build_response_args(request)
                    headers.update(response_args.pop('headers', {}))
                    return WebAPIResponse(
                        request,
                        status=result[0],
                        obj=result[1],
                        headers=headers,
                        api_format=api_format,
                        **response_args)
            elif isinstance(result, HttpResponse):
                return result
            else:
                raise AssertionError(result)
        else:
            return HttpResponseNotAllowed(self.allowed_methods)

    @property
    def __name__(self):
        return self.__class__.__name__

    @property
    def name(self):
        """Returns the name of the object, used for keys in the payloads."""
        if not hasattr(self, '_name'):
            if self.model:
                self._name = self.model.__name__.lower()
            else:
                self._name = self.__name__.lower()

        return self._name

    @property
    def name_plural(self):
        """Returns the plural name of the object, used for lists."""
        if not hasattr(self, '_name_plural'):
            if self.singleton:
                self._name_plural = self.name
            else:
                self._name_plural = self.name + 's'

        return self._name_plural

    @property
    def item_result_key(self):
        """Returns the key for single objects in the payload."""
        return self.name

    @property
    def list_result_key(self):
        """Returns the key for lists of objects in the payload."""
        return self.name_plural

    @property
    def uri_name(self):
        """Returns the name of the resource in the URI.

        This can be overridden when the name in the URI needs to differ
        from the name used for the resource.
        """
        return self.name_plural.replace('_', '-')

    def _build_resource_mimetype(self, mimetype, is_list):
        if is_list:
            resource_name = self.mimetype_list_resource_name or \
                            self.name_plural.replace('_', '-')
        else:
            resource_name = self.mimetype_item_resource_name or \
                            self.name.replace('_', '-')

        return self._build_vendor_mimetype(mimetype, resource_name)

    def _build_error_mimetype(self, request):
        mimetype = get_http_requested_mimetype(
            request, WebAPIResponse.supported_mimetypes)

        if self.mimetype_vendor:
            mimetype = self._build_vendor_mimetype(mimetype, 'error')

        return mimetype

    def _build_vendor_mimetype(self, mimetype, name):
        parts = mimetype.split('/')

        return '%s/vnd.%s.%s+%s' % (parts[0],
                                     self.mimetype_vendor,
                                     name,
                                     parts[1])

    def build_response_args(self, request):
        is_list = (request._djblets_webapi_method == 'GET' and
                   not self.singleton and
                   (self.uri_object_key is None or
                    self.uri_object_key not in request._djblets_webapi_kwargs))

        if is_list:
            key = 'list'
        else:
            key = 'item'

        supported_mimetypes = [
            mime[key]
            for mime in self.allowed_mimetypes
            if mime.get(key)
        ]

        mimetype = get_http_requested_mimetype(request, supported_mimetypes)

        if (self.mimetype_vendor and
            mimetype in WebAPIResponse.supported_mimetypes):
            mimetype = self._build_resource_mimetype(mimetype, is_list)

        response_args = {
            'supported_mimetypes': supported_mimetypes,
            'mimetype': mimetype,
        }

        if is_list:
            for mimetype_pair in self.allowed_mimetypes:
                if (mimetype_pair.get('list') == mimetype and
                    mimetype_pair.get('item')):
                    response_args['headers'] = {
                        'Item-Content-Type': mimetype_pair['item'],
                    }
                    break

        return response_args

    def get_object(self, request, id_field=None, *args, **kwargs):
        """Returns an object, given captured parameters from a URL.

        This will perform a query for the object, taking into account
        ``model_object_key``, ``uri_object_key``, and any captured parameters
        from the URL.

        This requires that ``model`` and ``uri_object_key`` be set.

        Throws django.core.exceptions.ObjectDoesNotExist if the requested
        object does not exist.
        """
        assert self.model
        assert self.singleton or self.uri_object_key

        if 'is_list' in kwargs:
            # Don't pass this in to _get_queryset, since we're not fetching
            # a list, and don't want the extra optimizations for lists to
            # kick in.
            del kwargs['is_list']

        queryset = self._get_queryset(request, *args, **kwargs)

        if self.singleton:
            return queryset.get()
        else:
            id_field = id_field or self.model_object_key

            return queryset.get(**{
                id_field: kwargs[self.uri_object_key]
            })

    def post(self, *args, **kwargs):
        """Handles HTTP POSTs.

        This is not meant to be overridden unless there are specific needs.

        This will invoke ``create`` if doing an HTTP POST on a list resource.

        By default, an HTTP POST is not allowed on individual object
        resourcces.
        """

        if 'POST' not in self.allowed_methods:
            return HttpResponseNotAllowed(self.allowed_methods)

        if (self.uri_object_key is None or
            kwargs.get(self.uri_object_key, None) is None):
            return self.create(*args, **kwargs)

        # Don't allow POSTs on children by default.
        allowed_methods = list(self.allowed_methods)
        allowed_methods.remove('POST')

        return HttpResponseNotAllowed(allowed_methods)

    def put(self, request, *args, **kwargs):
        """Handles HTTP PUTs.

        This is not meant to be overridden unless there are specific needs.

        This will just invoke ``update``.
        """
        return self.update(request, *args, **kwargs)

    @webapi_response_errors(DOES_NOT_EXIST, NOT_LOGGED_IN, PERMISSION_DENIED)
    def get(self, request, api_format, *args, **kwargs):
        """Handles HTTP GETs to individual object resources.

        By default, this will check for access permissions and query for
        the object. It will then return a serialized form of the object.

        This may need to be overridden if needing more complex logic.
        """
        if (not self.model or
            (self.uri_object_key is None and not self.singleton)):
            return HttpResponseNotAllowed(self.allowed_methods)

        try:
            obj = self.get_object(request, *args, **kwargs)
        except self.model.DoesNotExist:
            return DOES_NOT_EXIST

        if not self.has_access_permissions(request, obj, *args, **kwargs):
            if request.user.is_authenticated():
                return PERMISSION_DENIED
            else:
                return NOT_LOGGED_IN

        last_modified_timestamp = self.get_last_modified(request, obj)
        etag = self.get_etag(request, obj)

        if ((last_modified_timestamp and
             get_modified_since(request, last_modified_timestamp)) or
            (('If-None-Match' in request.META or etag) and
             etag_if_none_match(request, etag))):
            return HttpResponseNotModified()



        data = {
            self.item_result_key: self.serialize_object(obj, request=request,
                                                        *args, **kwargs),
        }

        response = WebAPIResponse(request,
                                  status=200,
                                  obj=data,
                                  api_format=api_format,
                                  **self.build_response_args(request))

        if last_modified_timestamp:
            set_last_modified(response, last_modified_timestamp)

        if etag:
            set_etag(response, etag)

        return response

    @webapi_response_errors(NOT_LOGGED_IN, PERMISSION_DENIED, DOES_NOT_EXIST)
    @webapi_request_fields(
        optional={
            'start': {
                'type': int,
                'description': 'The 0-based index of the first result in '
                               'the list. The start index is usually the '
                               'previous start index plus the number of '
                               'previous results. By default, this is 0.',
            },
            'max-results': {
                'type': int,
                'description': 'The maximum number of results to return in '
                               'this list. By default, this is 25. There is '
                               'a hard limit of 200; if you need more than '
                               '200 results, you will need to make more '
                               'than one request, using the "next" '
                               'pagination link.',
            }
        },
        allow_unknown=True
    )
    def get_list(self, request, *args, **kwargs):
        """Handles HTTP GETs to list resources.

        By default, this will query for a list of objects and return the
        list in a serialized form.
        """
        data = {
            'links': self.get_links(self.list_child_resources,
                                    request=request, *args, **kwargs),
        }

        if not self.has_list_access_permissions(request, *args, **kwargs):
            if request.user.is_authenticated():
                return PERMISSION_DENIED
            else:
                return NOT_LOGGED_IN

        if self.model:
            try:
                queryset = self._get_queryset(request, is_list=True,
                                              *args, **kwargs)
            except ObjectDoesNotExist:
                return DOES_NOT_EXIST

            return WebAPIResponsePaginated(
                request,
                queryset=queryset,
                results_key=self.list_result_key,
                serialize_object_func =
                    lambda obj: get_resource_for_object(obj).serialize_object(
                        obj, request=request, *args, **kwargs),
                extra_data=data,
                **self.build_response_args(request))
        else:
            return 200, data

    @webapi_login_required
    def create(self, request, api_format, *args, **kwargs):
        """Handles HTTP POST requests to list resources.

        This is used to create a new object on the list, given the
        data provided in the request. It should usually return
        HTTP 201 Created upon success.

        By default, this returns HTTP 405 Method Not Allowed.
        """
        return HttpResponseNotAllowed(self.allowed_methods)

    @webapi_login_required
    def update(self, request, api_format, *args, **kwargs):
        """Handles HTTP PUT requests to object resources.

        This is used to update an object, given full or partial data provided
        in the request. It should usually return HTTP 200 OK upon success.

        By default, this returns HTTP 405 Method Not Allowed.
        """
        return HttpResponseNotAllowed(self.allowed_methods)

    @webapi_login_required
    @webapi_response_errors(DOES_NOT_EXIST, NOT_LOGGED_IN, PERMISSION_DENIED)
    def delete(self, request, api_format, *args, **kwargs):
        """Handles HTTP DELETE requests to object resources.

        This is used to delete an object, if the user has permissions to
        do so.

        By default, this deletes the object and returns HTTP 204 No Content.
        """
        if not self.model or self.uri_object_key is None:
            return HttpResponseNotAllowed(self.allowed_methods)

        try:
            obj = self.get_object(request, *args, **kwargs)
        except self.model.DoesNotExist:
            return DOES_NOT_EXIST

        if not self.has_delete_permissions(request, obj, *args, **kwargs):
            if request.user.is_authenticated():
                return PERMISSION_DENIED
            else:
                return NOT_LOGGED_IN

        obj.delete()

        return 204, {}

    def get_queryset(self, request, is_list=False, *args, **kwargs):
        """Returns a queryset used for querying objects or lists of objects.

        Throws django.core.exceptions.ObjectDoesNotExist if the requested
        object does not exist.

        This can be overridden to filter the object list, such as for hiding
        non-public objects.

        The ``is_list`` parameter can be used to specialize the query based
        on whether an individual object or a list of objects is being queried.
        """
        return self.model.objects.all()

    def get_url_patterns(self):
        """Returns the Django URL patterns for this object and its children.

        This is used to automatically build up the URL hierarchy for all
        objects. Projects should call this for top-level resources and
        return them in the ``urls.py`` files.
        """
        urlpatterns = never_cache_patterns('',
            url(r'^$', self, name=self._build_named_url(self.name_plural)),
        )

        for resource in self.list_child_resources:
            resource._parent_resource = self
            child_regex = r'^' + resource.uri_name + r'/'
            urlpatterns += patterns('',
                url(child_regex, include(resource.get_url_patterns())),
            )

        if self.uri_object_key or self.singleton:
            # If the resource has particular items in it...
            if self.uri_object_key:
                base_regex = r'^(?P<%s>%s)/' % (self.uri_object_key,
                                                self.uri_object_key_regex)
            elif self.singleton:
                base_regex = r'^'

            urlpatterns += never_cache_patterns('',
                url(base_regex + r'$', self,
                    name=self._build_named_url(self.name))
            )

            for resource in self.item_child_resources:
                resource._parent_resource = self
                child_regex = base_regex + resource.uri_name + r'/'
                urlpatterns += patterns('',
                    url(child_regex, include(resource.get_url_patterns())),
                )

        return urlpatterns

    def has_access_permissions(self, request, obj, *args, **kwargs):
        """Returns whether or not the user has read access to this object."""
        return True

    def has_list_access_permissions(self, request, *args, **kwargs):
        """Returns whether or not the user has read access to this list."""
        if self._parent_resource and self.model_parent_key:
            try:
                parent_obj = self._parent_resource.get_object(
                    request, *args, **kwargs)

                return self._parent_resource.has_access_permissions(
                    request, parent_obj, *args, **kwargs)
            except:
                # Other errors, like Does Not Exist, should be caught
                # separately. As of here, we'll allow it to pass, so that
                # the error isn't a Permission Denied when it should be
                # a Does Not Exist.
                pass

        return True

    def has_modify_permissions(self, request, obj, *args, **kwargs):
        """Returns whether or not the user can modify this object."""
        return False

    def has_delete_permissions(self, request, obj, *args, **kwargs):
        """Returns whether or not the user can delete this object."""
        return False

    def serialize_object(self, obj, *args, **kwargs):
        """Serializes the object into a Python dictionary."""
        data = {
            'links': self.get_links(self.item_child_resources, obj,
                                     *args, **kwargs),
        }

        request = kwargs.get('request', None)
        expand = request.GET.get('expand', request.POST.get('expand', ''))
        expanded_resources = expand.split(',')

        for field in six.iterkeys(self.fields):
            serialize_func = getattr(self, "serialize_%s_field" % field, None)

            if serialize_func and six.callable(serialize_func):
                value = serialize_func(obj, request=request)
            else:
                value = getattr(obj, field)

                if isinstance(value, models.Manager):
                    value = value.all()
                elif isinstance(value, models.ForeignKey):
                    value = value.get()

            expand_field = field in expanded_resources

            if isinstance(value, models.Model) and not expand_field:
                resource = get_resource_for_object(value)
                assert resource

                data['links'][field] = {
                    'method': 'GET',
                    'href': resource.get_href(value, *args, **kwargs),
                    'title': six.text_type(value),
                }
            elif isinstance(value, QuerySet) and not expand_field:
                data[field] = [
                    {
                        'method': 'GET',
                        'href': get_resource_for_object(o).get_href(
                                     o, *args, **kwargs),
                        'title': six.text_type(o),
                    }
                    for o in value
                ]
            elif isinstance(value, QuerySet):
                data[field] = list(value)
            else:
                data[field] = value

        for resource_name in expanded_resources:
            if resource_name not in data['links']:
                continue

            # Try to find the resource from the child list.
            found = False

            for resource in self.item_child_resources:
                if resource_name in [resource.name, resource.name_plural]:
                    found = True
                    break

            if not found or not resource.model:
                continue

            del data['links'][resource_name]

            extra_kwargs = {
                self.uri_object_key: getattr(obj, self.model_object_key),
            }
            extra_kwargs.update(**kwargs)
            extra_kwargs.update(self.get_href_parent_ids(obj))

            data[resource_name] = resource._get_queryset(
                is_list=True, *args, **extra_kwargs)

        return data

    def get_links(self, resources=[], obj=None, request=None,
                  *args, **kwargs):
        """Returns a dictionary of links coming off this resource.

        The resulting links will point to the resources passed in
        ``resources``, and will also provide special resources for
        ``self`` (which points back to the official location for this
        resource) and one per HTTP method/operation allowed on this
        resource.
        """
        links = {}
        base_href = None

        if obj:
            base_href = self.get_href(obj, request, *args, **kwargs)

        if not base_href:
            # We may have received None from the URL above.
            if request:
                base_href = request.build_absolute_uri()
            else:
                base_href = ''

        links['self'] = {
            'method': 'GET',
            'href': base_href,
        }

        # base_href without any query arguments.
        i = base_href.find('?')

        if i != -1:
            clean_base_href = base_href[:i]
        else:
            clean_base_href = base_href

        if 'POST' in self.allowed_methods and not obj:
            links['create'] = {
                'method': 'POST',
                'href': clean_base_href,
            }

        if 'PUT' in self.allowed_methods and obj:
            links['update'] = {
                'method': 'PUT',
                'href': clean_base_href,
            }

        if 'DELETE' in self.allowed_methods and obj:
            links['delete'] = {
                'method': 'DELETE',
                'href': clean_base_href,
            }

        for resource in resources:
            links[resource.name_plural] = {
                'method': 'GET',
                'href': '%s%s/' % (clean_base_href, resource.uri_name),
            }

        for key, info in six.iteritems(
                self.get_related_links(obj, request, *args, **kwargs)):
            links[key] = {
                'method': info['method'],
                'href': info['href'],
            }

            if 'title' in info:
                links[key]['title'] = info['title']

        return links

    def get_related_links(self, obj=None, request=None, *args, **kwargs):
        """Returns links related to this resource.

        The result should be a dictionary of link names to a dictionary of
        information. The information should contain:

        * 'method' - The HTTP method
        * 'href' - The URL
        * 'title' - The title of the link (optional)
        * 'resource' - The WebAPIResource instance
        * 'list-resource' - True if this links to a list resource (optional)
        """
        return {}

    def get_href(self, obj, request, *args, **kwargs):
        """Returns the URL for this object."""
        if not self.uri_object_key:
            return None

        href_kwargs = {
            self.uri_object_key: getattr(obj, self.model_object_key),
        }
        href_kwargs.update(self.get_href_parent_ids(obj))

        return request.build_absolute_uri(
            reverse(self._build_named_url(self.name), kwargs=href_kwargs))

    def get_href_parent_ids(self, obj):
        """Returns a dictionary mapping parent object keys to their values for
        an object.
        """
        parent_ids = {}

        if self._parent_resource and self.model_parent_key:
            parent_obj = self.get_parent_object(obj)
            parent_ids = self._parent_resource.get_href_parent_ids(parent_obj)

            if self._parent_resource.uri_object_key:
                parent_ids[self._parent_resource.uri_object_key] = \
                    getattr(parent_obj, self._parent_resource.model_object_key)

        return parent_ids

    def get_parent_object(self, obj):
        """Returns the parent of an object.

        By default, this uses ``model_parent_key`` to figure out the parent,
        but it can be overridden for more complex behavior.
        """
        parent_obj = getattr(obj, self.model_parent_key)

        if isinstance(parent_obj, (models.Manager, models.ForeignKey)):
            parent_obj = parent_obj.get()

        return parent_obj

    def get_last_modified(self, request, obj):
        """Returns the last modified timestamp of an object.

        By default, this uses ``last_modified_field`` to determine what
        field in the model represents the last modified timestamp of
        the object.

        This can be overridden for more complex behavior.
        """
        if self.last_modified_field:
            return getattr(obj, self.last_modified_field)

        return None

    def get_etag(self, request, obj):
        """Returns the ETag representing the state of the object.

        By default, this uses ``etag_field`` to determine what field in
        the model is unique enough to represent the state of the object.

        This can be overridden for more complex behavior.
        """
        if self.etag_field:
            return six.text_type(getattr(obj, self.etag_field))
        elif self.autogenerate_etags:
            return self.generate_etag(obj, self.fields, request=request)

        return None

    def generate_etag(self, obj, fields, request):
        """Generates an ETag from the serialized values of all given fields."""
        values = []

        for field in fields:
            serialize_func = getattr(self, "serialize_%s_field" % field, None)

            if serialize_func and six.callable(serialize_func):
                values.append(serialize_func(obj, request=request))
            else:
                values.append(six.text_type(getattr(obj, field)))

        data = ':'.join(fields)
        return sha1(data.encode('utf-8')).hexdigest()

    def _build_named_url(self, name):
        """Builds a Django URL name from the provided name."""
        return '%s-resource' % name.replace('_', '-')

    def _get_queryset(self, request, is_list=False, *args, **kwargs):
        """Returns an optimized queryset.

        This calls out to the resource's get_queryset(), and then performs
        some optimizations to better fetch related objects, reducing future
        lookups in this request.
        """
        queryset = self.get_queryset(request, is_list=is_list, *args, **kwargs)
        queryset = queryset.select_related()

        if is_list:
            if not hasattr(self, '_prefetch_related_fields'):
                self._prefetch_related_fields = []

                for field in six.iterkeys(self.fields):
                    if hasattr(self, 'serialize_%s_field' % field):
                        continue

                    field_type = getattr(self.model, field, None)

                    if (field_type and
                        isinstance(field_type,
                                   (ReverseManyRelatedObjectsDescriptor,
                                    ManyRelatedObjectsDescriptor))):
                        self._prefetch_related_fields.append(field)

            if self._prefetch_related_fields:
                queryset = \
                    queryset.prefetch_related(*self._prefetch_related_fields)

        return queryset


class RootResource(WebAPIResource):
    """The root of a resource tree.

    This is meant to be instantiated with a list of immediate child
    resources. The result of ``get_url_patterns`` should be included in
    a project's ``urls.py``.
    """
    name = 'root'
    singleton = True

    def __init__(self, child_resources=[], include_uri_templates=True):
        super(RootResource, self).__init__()
        self.list_child_resources = child_resources
        self._uri_templates = {}
        self._include_uri_templates = include_uri_templates

    def get_etag(self, request, obj, *args, **kwargs):
        data = '%s:%s' % (self._include_uri_templates,
                          ':'.join(repr(self.list_child_resources)))
        return sha1(data.encode('utf-8')).hexdigest()

    def get(self, request, *args, **kwargs):
        """
        Retrieves the list of top-level resources, and a list of
        :term:`URI templates` for accessing any resource in the tree.
        """
        etag = self.get_etag(request, None)

        if etag_if_none_match(request, etag):
            return HttpResponseNotModified()

        data = {
            'links': self.get_links(self.list_child_resources,
                                     request=request, *args, **kwargs),
        }

        if self._include_uri_templates:
            data['uri_templates'] = self.get_uri_templates(request, *args,
                                                            **kwargs)

        return 200, data, {
            'ETag': etag,
        }

    def get_uri_templates(self, request, *args, **kwargs):
        """Returns all URI templates in the resource tree.

        REST APIs can be very chatty if a client wants to be well-behaved
        and crawl the resource tree asking for the links, instead of
        hard-coding the paths. The benefit is that they can keep from
        breaking when paths change. The downside is that it can take many
        HTTP requests to get the right resource.

        This list of all URI templates allows clients who know the resource
        name and the data they care about to simply plug them into the
        URI template instead of trying to crawl over the whole tree. This
        can make things far more efficient.
        """
        if not self._uri_templates:
            self._uri_templates = {}

        base_href = request.build_absolute_uri()
        if base_href not in self._uri_templates:
            templates = {}
            for name, href in self._walk_resources(self, base_href):
                templates[name] = href

            self._uri_templates[base_href] = templates

        return self._uri_templates[base_href]

    def _walk_resources(self, resource, list_href):
        yield resource.name_plural, list_href

        for child in resource.list_child_resources:
            child_href = list_href + child.uri_name + '/'

            for name, href in self._walk_resources(child, child_href):
                yield name, href

        if resource.uri_object_key:
            object_href = '%s{%s}/' % (list_href, resource.uri_object_key)

            yield resource.name, object_href

            for child in resource.item_child_resources:
                child_href = object_href + child.uri_name + '/'

                for name, href in self._walk_resources(child, child_href):
                    yield name, href

    def api_404_handler(self, request, api_format=None, *args, **kwargs):
        """Default handler at the end of the URL patterns.

        This returns an API 404, instead of a normal django 404."""
        return WebAPIResponseError(
            request,
            err=DOES_NOT_EXIST,
            api_format=api_format)

    def get_url_patterns(self):
        """Returns the Django URL patterns for this object and its children.

        This returns the same list as WebAPIResource.get_url_patterns, but also
        introduces a generic catch-all 404 handler which returns API errors
        instead of HTML.
        """
        urlpatterns = super(RootResource, self).get_url_patterns()
        urlpatterns += never_cache_patterns(
            '', url(r'.*', self.api_404_handler))
        return urlpatterns


class UserResource(WebAPIResource):
    """A default resource for representing a Django User model."""
    model = User
    fields = {
        'id': {
            'type': int,
            'description': 'The numeric ID of the user.',
        },
        'username': {
            'type': str,
            'description': "The user's username.",
        },
        'first_name': {
            'type': str,
            'description': "The user's first name.",
        },
        'last_name': {
            'type': str,
            'description': "The user's last name.",
        },
        'fullname': {
            'type': str,
            'description': "The user's full name (first and last).",
        },
        'email': {
            'type': str,
            'description': "The user's e-mail address",
        },
        'url': {
            'type': str,
            'description': "The URL to the user's page on the site. "
                           "This is deprecated and will be removed in a "
                           "future version.",
        },
    }

    uri_object_key = 'username'
<<<<<<< HEAD
    uri_object_key_regex = r'[A-Za-z0-9@\._-]+'
=======
    uri_object_key_regex = r'[A-Za-z0-9@\._\-\'\+]+'
>>>>>>> 8f90a634
    model_object_key = 'username'
    autogenerate_etags = True

    allowed_methods = ('GET',)

    def serialize_fullname_field(self, user, **kwargs):
        return user.get_full_name()

    def serialize_url_field(self, user, **kwargs):
        return user.get_absolute_url()

    def has_modify_permissions(self, request, user, *args, **kwargs):
        """Returns whether or not the user can modify this object."""
        return request.user.is_authenticated() and user.pk == request.user.pk

    @augment_method_from(WebAPIResource)
    def get_list(self, *args, **kwargs):
        """Retrieves the list of users on the site."""
        pass


class GroupResource(WebAPIResource):
    """A default resource for representing a Django Group model."""
    model = Group
    fields = ('id', 'name')

    uri_object_key = 'group_name'
<<<<<<< HEAD
    uri_object_key_regex = r'[A-Za-z0-9_-]+'
=======
    uri_object_key_regex = r'[A-Za-z0-9_\-]+'
>>>>>>> 8f90a634
    model_object_key = 'name'
    autogenerate_etags = True

    allowed_methods = ('GET',)


def register_resource_for_model(model, resource):
    """Registers a resource as the official location for a model.

    ``resource`` can be a callable function that takes an instance of
    ``model`` and returns a ``WebAPIResource``.
    """
    _model_to_resources[model] = resource


def unregister_resource_for_model(model):
    """Removes the official location for a model."""
    del _model_to_resources[model]


def get_resource_for_object(obj):
    """Returns the resource for an object."""
    resource = _model_to_resources.get(obj.__class__, None)

    if not isinstance(resource, WebAPIResource) and six.callable(resource):
        resource = resource(obj)

    return resource


def get_resource_from_name(name):
    """Returns the resource of the specified name."""
    return _name_to_resources.get(name, None)

def get_resource_from_class(klass):
    """Returns the resource with the specified resource class."""
    return _class_to_resources.get(klass, None)

def unregister_resource(resource):
    """Unregisters a resource from the caches."""
    del _name_to_resources[resource.name]
    del _name_to_resources[resource.name_plural]
    del _class_to_resources[resource.__class__]


user_resource = UserResource()
group_resource = GroupResource()

# These are good defaults, and will be overridden if another class calls
# register_resource_for_model on these models.
register_resource_for_model(User, user_resource)
register_resource_for_model(Group, group_resource)<|MERGE_RESOLUTION|>--- conflicted
+++ resolved
@@ -1344,11 +1344,7 @@
     }
 
     uri_object_key = 'username'
-<<<<<<< HEAD
-    uri_object_key_regex = r'[A-Za-z0-9@\._-]+'
-=======
     uri_object_key_regex = r'[A-Za-z0-9@\._\-\'\+]+'
->>>>>>> 8f90a634
     model_object_key = 'username'
     autogenerate_etags = True
 
@@ -1376,11 +1372,7 @@
     fields = ('id', 'name')
 
     uri_object_key = 'group_name'
-<<<<<<< HEAD
-    uri_object_key_regex = r'[A-Za-z0-9_-]+'
-=======
     uri_object_key_regex = r'[A-Za-z0-9_\-]+'
->>>>>>> 8f90a634
     model_object_key = 'name'
     autogenerate_etags = True
 
