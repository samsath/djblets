#
# tests.py -- Unit tests for classes in djblets.webapi
#
# Copyright (c) 2011  Beanbag, Inc.
#
# Permission is hereby granted, free of charge, to any person obtaining
# a copy of this software and associated documentation files (the
# "Software"), to deal in the Software without restriction, including
# without limitation the rights to use, copy, modify, merge, publish,
# distribute, sublicense, and/or sell copies of the Software, and to
# permit persons to whom the Software is furnished to do so, subject to
# the following conditions:
#
# The above copyright notice and this permission notice shall be included
# in all copies or substantial portions of the Software.
#
# THE SOFTWARE IS PROVIDED "AS IS", WITHOUT WARRANTY OF ANY KIND,
# EXPRESS OR IMPLIED, INCLUDING BUT NOT LIMITED TO THE WARRANTIES OF
# MERCHANTABILITY, FITNESS FOR A PARTICULAR PURPOSE AND NONINFRINGEMENT.
# IN NO EVENT SHALL THE AUTHORS OR COPYRIGHT HOLDERS BE LIABLE FOR ANY
# CLAIM, DAMAGES OR OTHER LIABILITY, WHETHER IN AN ACTION OF CONTRACT,
# TORT OR OTHERWISE, ARISING FROM, OUT OF OR IN CONNECTION WITH THE
# SOFTWARE OR THE USE OR OTHER DEALINGS IN THE SOFTWARE.

<<<<<<< HEAD
from __future__ import print_function, unicode_literals
=======
import json
>>>>>>> 6f677e8e

from django.contrib.auth.models import AnonymousUser, User
from django.test.client import RequestFactory

from djblets.testing.testcases import TestCase
from djblets.webapi.decorators import (copy_webapi_decorator_data,
                                       webapi_login_required,
                                       webapi_permission_required,
                                       webapi_request_fields,
                                       webapi_response_errors)
from djblets.webapi.errors import (DOES_NOT_EXIST, INVALID_FORM_DATA,
                                   NOT_LOGGED_IN, PERMISSION_DENIED,
                                   WebAPIError)
from djblets.webapi.resources import (UserResource, WebAPIResource,
                                      unregister_resource)


class WebAPIDecoratorTests(TestCase):
    def test_copy_webapi_decorator_data(self):
        """Testing copy_webapi_decorator_data"""
        def func1():
            """Function 1"""

        def func2():
            """Function 2"""

        func1.test1 = True
        func1.response_errors = set(['a', 'b'])
        func2.test2 = True
        func2.response_errors = set(['c', 'd'])

        result = copy_webapi_decorator_data(func1, func2)
        self.assertEqual(result, func2)

        self.assertTrue(hasattr(func2, 'test1'))
        self.assertTrue(hasattr(func2, 'test2'))
        self.assertTrue(hasattr(func2, 'response_errors'))
        self.assertTrue(func2.test1)
        self.assertTrue(func2.test2)
        self.assertEqual(func2.response_errors, set(['a', 'b', 'c', 'd']))
        self.assertEqual(func2.__doc__, 'Function 1')
        self.assertEqual(func2.__name__, 'func1')

        self.assertFalse(hasattr(func1, 'test2'))
        self.assertEqual(func1.response_errors, set(['a', 'b']))

    def test_webapi_response_errors_state(self):
        """Testing @webapi_response_errors state"""
        def orig_func():
            """Function 1"""

        func = webapi_response_errors(DOES_NOT_EXIST, NOT_LOGGED_IN)(orig_func)

        self.assertFalse(hasattr(orig_func, 'response_errors'))

        self.assertEqual(func.__name__, 'orig_func')
        self.assertEqual(func.__doc__, 'Function 1')
        self.assertTrue(hasattr(func, 'response_errors'))
        self.assertEqual(func.response_errors,
                         set([DOES_NOT_EXIST, NOT_LOGGED_IN]))

    def test_webapi_response_errors_preserves_state(self):
        """Testing @webapi_response_errors preserves decorator state"""
        @webapi_response_errors(DOES_NOT_EXIST)
        @webapi_response_errors(NOT_LOGGED_IN)
        def func():
            """Function 1"""

        self.assertEqual(func.__name__, 'func')
        self.assertEqual(func.__doc__, 'Function 1')
        self.assertTrue(hasattr(func, 'response_errors'))
        self.assertEqual(func.response_errors,
                         set([DOES_NOT_EXIST, NOT_LOGGED_IN]))

    def test_webapi_response_errors_call(self):
        """Testing @webapi_response_errors calls original function"""
        @webapi_response_errors(DOES_NOT_EXIST, NOT_LOGGED_IN)
        def func():
            func.seen = True

        func()

        self.assertTrue(hasattr(func, 'seen'))

    def test_webapi_login_required_state(self):
        """Testing @webapi_login_required state"""
        def orig_func():
            """Function 1"""

        func = webapi_login_required(orig_func)

        self.assertFalse(hasattr(orig_func, 'login_required'))
        self.assertFalse(hasattr(orig_func, 'response_errors'))

        self.assertEqual(func.__name__, 'orig_func')
        self.assertEqual(func.__doc__, 'Function 1')
        self.assertTrue(hasattr(func, 'response_errors'))
        self.assertTrue(hasattr(func, 'login_required'))
        self.assertTrue(func.login_required)
        self.assertEqual(func.response_errors, set([NOT_LOGGED_IN]))

    def test_webapi_login_required_preserves_state(self):
        """Testing @webapi_login_required preserves decorator state"""
        @webapi_response_errors(DOES_NOT_EXIST)
        def orig_func():
            """Function 1"""

        func = webapi_login_required(orig_func)

        self.assertFalse(hasattr(orig_func, 'login_required'))

        self.assertEqual(func.__name__, 'orig_func')
        self.assertEqual(func.__doc__, 'Function 1')
        self.assertTrue(hasattr(func, 'response_errors'))
        self.assertTrue(hasattr(func, 'login_required'))
        self.assertTrue(func.login_required)
        self.assertEqual(func.response_errors,
                         set([DOES_NOT_EXIST, NOT_LOGGED_IN]))

    def test_webapi_login_required_call_when_authenticated(self):
        """Testing @webapi_login_required calls when authenticated"""
        @webapi_login_required
        def func(request):
            func.seen = True

        request = RequestFactory().request()
        request.user = User()
        result = func(request)

        self.assertTrue(hasattr(func, 'seen'))
        self.assertEqual(result, None)

    def test_webapi_login_required_call_when_anonymous(self):
        """Testing @webapi_login_required calls when anonymous"""
        @webapi_login_required
        def func(request):
            func.seen = True

        request = RequestFactory().request()
        request.user = AnonymousUser()
        result = func(request)

        self.assertFalse(hasattr(func, 'seen'))
        self.assertEqual(result, NOT_LOGGED_IN)

    def test_webapi_permission_required_state(self):
        """Testing @webapi_permission_required state"""
        def orig_func():
            """Function 1"""

        func = webapi_permission_required('myperm')(orig_func)

        self.assertFalse(hasattr(orig_func, 'response_errors'))

        self.assertEqual(func.__name__, 'orig_func')
        self.assertEqual(func.__doc__, 'Function 1')
        self.assertTrue(hasattr(func, 'response_errors'))
        self.assertEqual(func.response_errors,
                         set([NOT_LOGGED_IN, PERMISSION_DENIED]))

    def test_webapi_permission_required_preserves_state(self):
        """Testing @webapi_permission_required preserves decorator state"""
        @webapi_response_errors(DOES_NOT_EXIST)
        def orig_func():
            """Function 1"""

        func = webapi_permission_required('myperm')(orig_func)

        self.assertEqual(func.__name__, 'orig_func')
        self.assertEqual(func.__doc__, 'Function 1')
        self.assertTrue(hasattr(func, 'response_errors'))
        self.assertEqual(func.response_errors,
                         set([DOES_NOT_EXIST, NOT_LOGGED_IN,
                              PERMISSION_DENIED]))

    def test_webapi_permission_required_call_when_anonymous(self):
        """Testing @webapi_permission_required calls when anonymous"""
        @webapi_permission_required('foo')
        def func(request):
            func.seen = True

        request = RequestFactory().request()
        request.user = AnonymousUser()
        result = func(request)

        self.assertFalse(hasattr(func, 'seen'))
        self.assertEqual(result, NOT_LOGGED_IN)

    def test_webapi_permission_required_call_when_has_permission(self):
        """Testing @webapi_permission_required calls when has permission"""
        @webapi_permission_required('foo')
        def func(request):
            func.seen = True

        request = RequestFactory().request()
        request.user = User()
        request.user.has_perm = lambda perm: True
        result = func(request)

        self.assertTrue(hasattr(func, 'seen'))
        self.assertEqual(result, None)

    def test_webapi_permission_required_call_when_no_permission(self):
        """Testing @webapi_permission_required calls when no permission"""
        @webapi_permission_required('foo')
        def func(request):
            func.seen = True

        request = RequestFactory().request()
        request.user = User()
        request.user.has_perm = lambda perm: False
        result = func(request)

        self.assertFalse(hasattr(func, 'seen'))
        self.assertEqual(result, PERMISSION_DENIED)

    def test_webapi_request_fields_state(self):
        """Testing @webapi_request_fields state"""
        def orig_func():
            """Function 1"""

        required = {
            'required_param': {
                'type': bool,
                'description': 'Required param'
            },
        }

        optional = {
            'optional_param': {
                'type': bool,
                'description': 'Optional param'
            },
        }

        func = webapi_request_fields(required, optional)(orig_func)

        self.assertFalse(hasattr(orig_func, 'required_fields'))
        self.assertFalse(hasattr(orig_func, 'optional_fields'))
        self.assertFalse(hasattr(orig_func, 'response_errors'))

        self.assertEqual(func.__name__, 'orig_func')
        self.assertEqual(func.__doc__, 'Function 1')
        self.assertTrue(hasattr(func, 'response_errors'))
        self.assertTrue(hasattr(func, 'required_fields'))
        self.assertTrue(hasattr(func, 'optional_fields'))
        self.assertEqual(func.required_fields, required)
        self.assertEqual(func.optional_fields, optional)
        self.assertEqual(func.response_errors, set([INVALID_FORM_DATA]))

    def test_webapi_request_fields_preserves_state(self):
        """Testing @webapi_request_fields preserves decorator state"""
        required1 = {
            'required1': {
                'type': bool,
                'description': 'Required param'
            },
        }

        optional1 = {
            'optional1': {
                'type': bool,
                'description': 'Optional param'
            },
        }

        @webapi_request_fields(required1, optional1)
        @webapi_response_errors(DOES_NOT_EXIST)
        def orig_func():
            """Function 1"""

        required2 = {
            'required2': {
                'type': bool,
                'description': 'Required param'
            },
        }

        optional2 = {
            'optional2': {
                'type': bool,
                'description': 'Optional param'
            },
        }

        func = webapi_request_fields(required2, optional2)(orig_func)

        expected_required = required1.copy()
        expected_required.update(required2)
        expected_optional = optional1.copy()
        expected_optional.update(optional2)

        self.assertTrue(hasattr(orig_func, 'required_fields'))
        self.assertTrue(hasattr(orig_func, 'optional_fields'))
        self.assertTrue(hasattr(orig_func, 'response_errors'))

        self.assertEqual(func.__name__, 'orig_func')
        self.assertEqual(func.__doc__, 'Function 1')
        self.assertTrue(hasattr(func, 'response_errors'))
        self.assertTrue(hasattr(func, 'required_fields'))
        self.assertTrue(hasattr(func, 'optional_fields'))
        self.assertEqual(func.required_fields, expected_required)
        self.assertEqual(func.optional_fields, expected_optional)
        self.assertEqual(func.response_errors,
                         set([DOES_NOT_EXIST, INVALID_FORM_DATA]))

    def test_webapi_request_fields_call_normalizes_params(self):
        """Testing @webapi_request_fields normalizes params to function"""
        @webapi_request_fields(
            required={
                'required_param': {
                    'type': int,
                }
            },
            optional={
                'optional_param': {
                    'type': bool,
                }
            },
        )
        def func(request, required_param=None, optional_param=None,
                 extra_fields={}):
            func.seen = True
            self.assertTrue(isinstance(required_param, int))
            self.assertTrue(isinstance(optional_param, bool))
            self.assertEqual(required_param, 42)
            self.assertTrue(optional_param)
            self.assertFalse(extra_fields)

        result = func(RequestFactory().get(
            path='/',
            data={
                'required_param': '42',
                'optional_param': '1',
            }
        ))

        self.assertTrue(hasattr(func, 'seen'))
        self.assertEqual(result, None)

    def test_webapi_request_fields_call_with_unexpected_arg(self):
        """Testing @webapi_request_fields with unexpected argument"""
        @webapi_request_fields(
            required={
                'required_param': {
                    'type': int,
                }
            },
        )
        def func(request, required_param=None, extra_fields={}):
            func.seen = True

        result = func(RequestFactory().get(
            path='/',
            data={
                'required_param': '42',
                'optional_param': '1',
            }
        ))

        self.assertFalse(hasattr(func, 'seen'))
        self.assertEqual(result[0], INVALID_FORM_DATA)
        self.assertTrue('fields' in result[1])
        self.assertTrue('optional_param' in result[1]['fields'])

    def test_webapi_request_fields_call_with_allow_unknown(self):
        """Testing @webapi_request_fields with allow_unknown=True"""
        @webapi_request_fields(
            required={
                'required_param': {
                    'type': int,
                }
            },
            allow_unknown=True
        )
        def func(request, required_param=None, extra_fields={}):
            func.seen = True
            self.assertEqual(required_param, 42)
            self.assertTrue('optional_param' in extra_fields)
            self.assertEqual(extra_fields['optional_param'], '1')

        result = func(RequestFactory().get(
            path='/',
            data={
                'required_param': '42',
                'optional_param': '1',
            }
        ))

        self.assertTrue(hasattr(func, 'seen'))
        self.assertEqual(result, None)

    def test_webapi_request_fields_call_filter_special_params(self):
        """Testing @webapi_request_fields filters special params"""
        @webapi_request_fields(
            required={
                'required_param': {
                    'type': int,
                }
            },
        )
        def func(request, required_param=None, extra_fields={}):
            func.seen = True
            self.assertTrue(isinstance(required_param, int))
            self.assertEqual(required_param, 42)
            self.assertFalse(extra_fields)

        result = func(RequestFactory().get(
            path='/',
            data={
                'required_param': '42',
                'api_format': 'json',
            }
        ))

        self.assertTrue(hasattr(func, 'seen'))
        self.assertEqual(result, None)

    def test_webapi_request_fields_call_validation_int(self):
        """Testing @webapi_request_fields with int parameter validation"""
        @webapi_request_fields(
            required={
                'myint': {
                    'type': int,
                }
            }
        )
        def func(request, myint=False, extra_fields={}):
            func.seen = True

        result = func(RequestFactory().get(
            path='/',
            data={
                'myint': 'abc',
            }
        ))

        self.assertFalse(hasattr(func, 'seen'))
        self.assertEqual(result[0], INVALID_FORM_DATA)
        self.assertTrue('fields' in result[1])
        self.assertTrue('myint' in result[1]['fields'])


class WebAPIErrorTests(TestCase):
    def test_with_message(self):
        """Testing WebAPIError.with_message"""
        orig_msg = 'Original message'
        new_msg = 'New message'
        headers = {
            'foo': 'bar',
        }

        orig_error = WebAPIError(123, orig_msg, http_status=500,
                                 headers=headers)
        new_error = orig_error.with_message(new_msg)

        self.assertNotEqual(orig_error, new_error)
        self.assertEqual(new_error.msg, new_msg)
        self.assertEqual(new_error.headers, headers)
        self.assertEqual(new_error.code, orig_error.code)
        self.assertEqual(new_error.http_status, orig_error.http_status)
        self.assertEqual(orig_error.msg, orig_msg)
        self.assertEqual(orig_error.headers, headers)

    def test_with_overrides(self):
        """Testing WebAPIError.with_overrides"""
        orig_msg = 'Original message'
        new_msg = 'New message'
        orig_headers = {
            'foo': 'bar',
        }
        new_headers = {
            'abc': '123',
        }

        orig_error = WebAPIError(123, orig_msg, http_status=500,
                                 headers=orig_headers)
        new_error = orig_error.with_overrides(new_msg, headers=new_headers)

        self.assertNotEqual(orig_error, new_error)
        self.assertEqual(new_error.msg, new_msg)
        self.assertEqual(new_error.headers, new_headers)
        self.assertEqual(new_error.code, orig_error.code)
        self.assertEqual(new_error.http_status, orig_error.http_status)
        self.assertEqual(orig_error.msg, orig_msg)
        self.assertEqual(orig_error.headers, orig_headers)


class WebAPIResourceTests(TestCase):
    def setUp(self):
        self.factory = RequestFactory()
        self.test_resource = None

    def tearDown(self):
        if self.test_resource:
            unregister_resource(self.test_resource)

    def test_vendor_mimetypes(self):
        """Testing WebAPIResource with vendor-specific mimetypes"""
        class TestResource(WebAPIResource):
            mimetype_vendor = 'djblets'

        self.test_resource = TestResource()

        item_mimetypes = [
            mimetype['item']
            for mimetype in self.test_resource.allowed_mimetypes
            if 'item' in mimetype
        ]

        list_mimetypes = [
            mimetype['list']
            for mimetype in self.test_resource.allowed_mimetypes
            if 'list' in mimetype
        ]

        self.assertEqual(len(list_mimetypes), 4)
        self.assertEqual(len(item_mimetypes), 4)

        self.assertTrue('application/json' in
                        list_mimetypes)
        self.assertTrue('application/xml' in
                        list_mimetypes)
        self.assertTrue('application/vnd.djblets.testresources+json' in
                        list_mimetypes)
        self.assertTrue('application/vnd.djblets.testresources+xml' in
                        list_mimetypes)

        self.assertTrue('application/json' in
                        item_mimetypes)
        self.assertTrue('application/xml' in
                        item_mimetypes)
        self.assertTrue('application/vnd.djblets.testresource+json' in
                        item_mimetypes)
        self.assertTrue('application/vnd.djblets.testresource+xml' in
                        item_mimetypes)

    def test_vendor_mimetypes_with_custom(self):
        """Testing WebAPIResource with vendor-specific and custom mimetypes"""
        class TestResource(WebAPIResource):
            mimetype_vendor = 'djblets'
            allowed_mimetypes = WebAPIResource.allowed_mimetypes + [
                {'item': 'text/html'},
            ]

        self.test_resource = TestResource()

        item_mimetypes = [
            mimetype['item']
            for mimetype in self.test_resource.allowed_mimetypes
            if 'item' in mimetype
        ]

        list_mimetypes = [
            mimetype['list']
            for mimetype in self.test_resource.allowed_mimetypes
            if 'list' in mimetype
        ]

        self.assertEqual(len(list_mimetypes), 4)
        self.assertEqual(len(item_mimetypes), 5)

        self.assertTrue('application/json' in
                        list_mimetypes)
        self.assertTrue('application/xml' in
                        list_mimetypes)
        self.assertTrue('application/vnd.djblets.testresources+json' in
                        list_mimetypes)
        self.assertTrue('application/vnd.djblets.testresources+xml' in
                        list_mimetypes)

        self.assertTrue('application/json' in
                        item_mimetypes)
        self.assertTrue('application/xml' in
                        item_mimetypes)
        self.assertTrue('application/vnd.djblets.testresource+json' in
                        item_mimetypes)
        self.assertTrue('application/vnd.djblets.testresource+xml' in
                        item_mimetypes)
        self.assertTrue('application/vnd.djblets.testresource+xml' in
                        item_mimetypes)
        self.assertTrue('text/html' in
                        item_mimetypes)

    def test_get_with_vendor_mimetype(self):
        """Testing WebAPIResource with GET and vendor-specific mimetypes"""
        class TestResource(WebAPIResource):
            allowed_methods = ('GET', 'POST', 'PUT', 'DELETE')
            mimetype_vendor = 'djblets'
            uri_object_key = 'id'

            def get(self, *args, **kwargs):
                return 200, {}

            create = get
            update = get
            delete = get

        self.test_resource = TestResource()
        self._test_mimetype_responses(
            self.test_resource,
            '/api/tests/',
            'application/vnd.djblets.testresources+json',
            'application/vnd.djblets.testresources+xml')
        self._test_mimetype_responses(
            self.test_resource,
            '/api/tests/',
            'application/vnd.djblets.testresource+json',
            'application/vnd.djblets.testresource+xml',
            method='post')

        self._test_mimetype_responses(
            self.test_resource,
            '/api/tests/1/',
            'application/vnd.djblets.testresource+json',
            'application/vnd.djblets.testresource+xml',
            view_kwargs={'id': 1},
            method='put')
        self._test_mimetype_responses(
            self.test_resource,
            '/api/tests/1/',
            'application/vnd.djblets.testresource+json',
            'application/vnd.djblets.testresource+xml',
            view_kwargs={'id': 1},
            method='delete')

    def test_get_with_item_mimetype(self):
        """Testing WebAPIResource with GET and Item-Content-Type header"""
        class TestResource(WebAPIResource):
            allowed_methods = ('GET', 'POST', 'PUT', 'DELETE')
            mimetype_vendor = 'djblets'
            uri_object_key = 'id'

            def get(self, *args, **kwargs):
                return 200, {}

            create = get
            update = get
            delete = get

        self.test_resource = TestResource()
        self._test_item_mimetype_responses(
            self.test_resource,
            '/api/tests/',
            'application/vnd.djblets.testresources+json',
            'application/vnd.djblets.testresources+xml',
            'application/vnd.djblets.testresource+json',
            'application/vnd.djblets.testresource+xml')
        self._test_item_mimetype_responses(
            self.test_resource,
            '/api/tests/',
            'application/vnd.djblets.testresource+json',
            'application/vnd.djblets.testresource+xml',
            None,
            None,
            method='post')

        self._test_item_mimetype_responses(
            self.test_resource,
            '/api/tests/1/',
            'application/vnd.djblets.testresource+json',
            'application/vnd.djblets.testresource+xml',
            None,
            None,
            view_kwargs={'id': 1},
            method='put')
        self._test_item_mimetype_responses(
            self.test_resource,
            '/api/tests/',
            'application/vnd.djblets.testresources+json',
            'application/vnd.djblets.testresources+xml',
            'application/vnd.djblets.testresource+json',
            'application/vnd.djblets.testresource+xml')
        self._test_item_mimetype_responses(
            self.test_resource,
            '/api/tests/1/',
            'application/vnd.djblets.testresource+json',
            'application/vnd.djblets.testresource+xml',
            None,
            None,
            view_kwargs={'id': 1},
            method='delete')

    def _test_mimetype_responses(self, resource, url, json_mimetype,
                                 xml_mimetype, **kwargs):
        self._test_mimetype_response(resource, url, '*/*', json_mimetype,
                                     **kwargs)
        self._test_mimetype_response(resource, url, 'application/json',
                                     json_mimetype, **kwargs)
        self._test_mimetype_response(resource, url, json_mimetype,
                                     json_mimetype, **kwargs)
        self._test_mimetype_response(resource, url, 'application/xml',
                                     xml_mimetype, **kwargs)
        self._test_mimetype_response(resource, url, xml_mimetype, xml_mimetype,
                                     **kwargs)

    def _test_mimetype_response(self, resource, url, accept_mimetype,
                                response_mimetype, method='get',
                                view_kwargs={}):
        func = getattr(self.factory, method)

        if accept_mimetype:
            request = func(url, HTTP_ACCEPT=accept_mimetype)
        else:
            request = func(url)

        response = resource(request, **view_kwargs)
        print(response)
        self.assertEqual(response.status_code, 200)
        self.assertEqual(response['Content-Type'], response_mimetype)

    def _test_item_mimetype_responses(self, resource, url, json_mimetype,
                                      xml_mimetype, json_item_mimetype,
                                      xml_item_mimetype, **kwargs):
        self._test_item_mimetype_response(resource, url, '*/*',
                                          json_item_mimetype, **kwargs)
        self._test_item_mimetype_response(resource, url, 'application/json',
                                          json_item_mimetype, **kwargs)
        self._test_item_mimetype_response(resource, url, json_mimetype,
                                          json_item_mimetype, **kwargs)
        self._test_item_mimetype_response(resource, url, 'application/xml',
                                          xml_item_mimetype, **kwargs)
        self._test_item_mimetype_response(resource, url, xml_mimetype,
                                          xml_item_mimetype, **kwargs)

    def _test_item_mimetype_response(self, resource, url, accept_mimetype,
                                     response_item_mimetype=None,
                                     method='get', view_kwargs={}):
        func = getattr(self.factory, method)

        if accept_mimetype:
            request = func(url, HTTP_ACCEPT=accept_mimetype)
        else:
            request = func(url)

        response = resource(request, **view_kwargs)
        print(response)
        self.assertEqual(response.status_code, 200)

        if response_item_mimetype:
            self.assertEqual(response['Item-Content-Type'],
                             response_item_mimetype)
        else:
            self.assertTrue('Item-Content-Type' not in response)


class WebAPICoreTests(TestCase):
    def setUp(self):
        self.factory = RequestFactory()
        self.user_resource = UserResource()

    def tearDown(self):
        unregister_resource(self.user_resource)

    def test_pagination_serialization_encoding(self):
        """Testing WebAPIResponsePaginated query parameter encoding"""
        # This test is for an issue when query parameters included unicode
        # characters. In this case, creating the 'self' or pagination links
        # would cause a KeyError. If this test runs fine without any uncaught
        # exceptions, then it means we're good.
        request = self.factory.get('/api/users/?q=%D0%B5')
        response = self.user_resource(request)
        print response

        rsp = json.loads(response.content)
        self.assertEqual(rsp['links']['self']['href'],
                         'http://testserver/api/users/?q=%D0%B5')<|MERGE_RESOLUTION|>--- conflicted
+++ resolved
@@ -22,11 +22,9 @@
 # TORT OR OTHERWISE, ARISING FROM, OUT OF OR IN CONNECTION WITH THE
 # SOFTWARE OR THE USE OR OTHER DEALINGS IN THE SOFTWARE.
 
-<<<<<<< HEAD
 from __future__ import print_function, unicode_literals
-=======
+
 import json
->>>>>>> 6f677e8e
 
 from django.contrib.auth.models import AnonymousUser, User
 from django.test.client import RequestFactory
@@ -789,7 +787,7 @@
         # exceptions, then it means we're good.
         request = self.factory.get('/api/users/?q=%D0%B5')
         response = self.user_resource(request)
-        print response
+        print(response)
 
         rsp = json.loads(response.content)
         self.assertEqual(rsp['links']['self']['href'],
