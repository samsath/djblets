"""Version information for certain Djblets dependencies.

This contains constants that other parts of Djblets and consumers of Djblets
can use to look up information on major dependencies of Djblets.

The contents in this file might change substantially between releases. If
you're going to make use of data from this file, code defensively.
"""

from __future__ import unicode_literals

# NOTE: This file may not import other files! It's used for packaging and
#       may be needed before any dependencies have been installed.


#: The major version of Django we're using for documentation.
django_doc_major_version = '1.6'

#: The version range required for Django.
django_version = '>=1.6.11,<1.8.999'

#: Dependencies required for LessCSS pipelining.
lesscss_npm_dependencies = {
    'less': '2.6.0',
    'less-plugin-autoprefix': '1.5.1',
}

#: Dependencies required for UglifyJS JavaScript compression.
uglifyjs_npm_dependencies = {
    'uglifyjs': '2.4.10',
}

#: Dependencies required for Babel for JavaScript.
babel_npm_dependencies = {
    'babel-cli': '6.5.1',
    'babel-preset-es2015': '6.5.0',
    'babel-plugin-dedent': '2.0.0',
}

#: All static media dependencies required to package/develop against  Djblets.
npm_dependencies = {}
npm_dependencies.update(lesscss_npm_dependencies)
npm_dependencies.update(uglifyjs_npm_dependencies)
npm_dependencies.update(babel_npm_dependencies)

#: All dependencies required to install Djblets.
package_dependencies = {
    'Django': django_version,
<<<<<<< HEAD
    'django-pipeline': '>=1.6.8,<1.6.9999',
=======

    # NOTE: 1.6.10 has a cache computation bug, causing a recompile on every
    #       page view. 1.6.11 should contain the fix, at which point we can
    #       update this dependency.
    'django-pipeline': '==1.6.9',

>>>>>>> 7dee7a54
    'dnspython': '>=1.14.0',
    'feedparser': '>=5.1.2',
    'pillowfight': '',
    'publicsuffix': '>=1.1',
    'pytz': '',
}


def build_dependency_list(deps, version_prefix=''):
    """Build a list of dependency specifiers from a dependency map.

    This can be used along with :py:data:`package_dependencies`,
    :py:data:`npm_dependencies`, or other dependency dictionaries to build a
    list of dependency specifiers for use on the command line or in
    :file:`setup.py`.

    Args:
        deps (dict):
            A dictionary of dependencies.

    Returns:
        list of unicode:
        A list of dependency specifiers.
    """
    return [
        '%s%s%s' % (dep_name, version_prefix, dep_version)
        for dep_name, dep_version in deps.items()
    ]<|MERGE_RESOLUTION|>--- conflicted
+++ resolved
@@ -46,16 +46,12 @@
 #: All dependencies required to install Djblets.
 package_dependencies = {
     'Django': django_version,
-<<<<<<< HEAD
-    'django-pipeline': '>=1.6.8,<1.6.9999',
-=======
 
     # NOTE: 1.6.10 has a cache computation bug, causing a recompile on every
     #       page view. 1.6.11 should contain the fix, at which point we can
     #       update this dependency.
     'django-pipeline': '==1.6.9',
 
->>>>>>> 7dee7a54
     'dnspython': '>=1.14.0',
     'feedparser': '>=5.1.2',
     'pillowfight': '',
