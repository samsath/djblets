--- conflicted
+++ resolved
@@ -15,7 +15,6 @@
     following:
 
     * Evaluates strings translated with
-<<<<<<< HEAD
       :py:func:`~django.utils.translation.ugettext_lazy` or
       :py:func:`~django.utils.translation.gettext_lazy` to real strings.
 
@@ -26,17 +25,8 @@
       data coming from a MySQL database (which historically, and by default,
       chops off milliseconds).
 
-    * Serializes objects with a ``to_json`` method.
-=======
-      :py:meth:`~django.utils.translation.ugettext_lazy` or
-      :py:meth:`~django.utils.translation.gettext_lazy` to real strings.
-
-    * Removes the milliseconds and microseconds from
-      :py:class:`datetimes <datetime.datetime>`.
-
     * Serializes Django :py:class:`models <django.db.models.base.Model>` with
       a ``to_json`` method via that method.
->>>>>>> 83f76b09
     """
 
     def __init__(self, strip_datetime_ms=True, *args, **kwargs):
