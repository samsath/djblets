"""E-mail message composition and sending."""

from __future__ import unicode_literals

import logging
from email.utils import parseaddr

from django.conf import settings
from django.core.mail import EmailMultiAlternatives
from django.utils import six
from django.utils.datastructures import MultiValueDict

from djblets.mail.dmarc import is_email_allowed_by_dmarc
from djblets.mail.utils import build_email_address_via_service


class EmailMessage(EmailMultiAlternatives):
    """An EmailMesssage subclass with improved header and message ID support.

    This class knows about several headers (standard and variations), including
    :mailheader:`Sender`/:mailheader:`X-Sender`,
    :mailheader:`In-Reply-To`/:mailheader:`References``, and
    :mailheader:`Reply-To`.

    The generated :mailheader:`Message-ID` header from the e-mail can be
    accessed via the :py:attr:`message_id` attribute after the e-mail has been
    sent.

    In order to prevent issues when sending on behalf of users whose e-mail
    domains are controlled by DMARC, callers can specify
    ``enable_smart_spoofing=True`` (or set
    ``settings.EMAIL_ENABLE_SMART_SPOOFING``). If set, then the e-mail address
    used for the :mailheader:`From` header will only be used if there aren't
    any DMARC rules that may prevent the e-mail from being sent/received.

    In the event that a DMARC rule would prevent sending on behalf of that
    user, the ``sender`` address will be used instead, with the full name
    appearing as the value in ``from_email`` with "via <Service Name>" tacked
    onto it.

    Callers wishing to use this should also set
    ``settings.EMAIL_DEFAULT_SENDER_SERVICE_NAME`` to the desired service name.
    Otherwise, the domain on the sender e-mail will be used instead.

    This class also supports repeated headers.
    """

<<<<<<< HEAD
    def __init__(self, subject, text_body, html_body, from_email, to, cc=None,
                 bcc=None, sender=None, in_reply_to=None, headers=None,
                 auto_generated=False, prevent_auto_responses=False):
=======
    def __init__(self, subject='', text_body='', html_body='', from_email=None,
                 to=None, cc=None, bcc=None, sender=None, in_reply_to=None,
                 headers=None, auto_generated=False,
                 prevent_auto_responses=False, enable_smart_spoofing=None):
>>>>>>> ecdbb7de
        """Create a new EmailMessage.

        Args:
            subject (unicode, optional):
                The subject of the message. Defaults to being blank (which
                MTAs might replace with "no subject".)

            text_body (unicode, optional):
                The body of the e-mail as plain text. Defaults to an empty
                string (allowing HTML-only e-mails to be sent).

            html_body (unicode, optional):
                The body of the e-mail as HTML. Defaults to an empty string
                (allowing text-only e-mails to be sent).

            from_email (unicode, optional):
                The from address for the e-mail. Defaults to
                :django:setting:`DEFAULT_FROM_EMAIL`.

            to (list, optional):
                A list of e-mail addresses as :py:class:`unicode` objects that
                are to receive the e-mail. Defaults to an empty list of
                addresses (allowing using CC/BCC only).

<<<<<<< HEAD
            cc (list):
=======
            cc (list, optional):
>>>>>>> ecdbb7de
                A list of e-mail addresses as :py:class:`unicode` objects that
                are to receive a carbon copy of the e-mail, or ``None`` if
                there are no CC recipients.

<<<<<<< HEAD
            bcc (list):
=======
            bcc (list, optional):
>>>>>>> ecdbb7de
                A list of e-mail addresses as :py:class:`unicode` objects that
                are to receive a blind carbon copy of the e-mail, or ``None``
                if there are not BCC recipients.

<<<<<<< HEAD
            in_reply_to (unicode):
=======
            sender (unicode, optional):
                The actual e-mail address sending this e-mail, for use in
                the :mailheader:`Sender` header. If this differs from
                ``from_email``, it will be left out of the header as per
                :rfc:`2822`.

                This will default to :django:setting:`DEFAULT_FROM_EMAIL`
                if unspecified.

            in_reply_to (unicode, optional):
>>>>>>> ecdbb7de
                An optional message ID (which will be used as the value for the
                :mailheader:`In-Reply-To` and :mailheader:`References`
                headers). This will be generated if not provided and will be
                available as the :py:attr:`message_id` attribute after the
                e-mail has been sent.

            headers (django.utils.datastructures.MultiValueDict, optional):
                Extra headers to provide with the e-mail.

            auto_generated (bool, optional):
                If ``True``, the e-mail will contain headers that mark it as
                an auto-generated message (as per :rfc:`3834`) to avoid auto
                replies.

            prevent_auto_responses (bool, optional):
                If ``True``, the e-mail will contain headers to prevent auto
                replies for delivery reports, read receipts, out of office
                e-mails, and other auto-generated e-mails from Exchange.

            enable_smart_spoofing (bool, optional):
                Whether to enable smart spoofing of any e-mail addresses for
                the :mailheader:`From` header.

                This defaults to ``settings.EMAIL_ENABLE_SMART_SPOOFING``
                (which itself defaults to ``False``).
        """
        headers = headers or MultiValueDict()

        if (isinstance(headers, dict) and
            not isinstance(headers, MultiValueDict)):
            # Instantiating a MultiValueDict from a dict does not ensure that
            # values are lists, so we have to ensure that ourselves.
            headers = MultiValueDict(dict(
                (key, [value])
                for key, value in six.iteritems(headers)
            ))

        if in_reply_to:
            headers['In-Reply-To'] = in_reply_to
            headers['References'] = in_reply_to

        headers['Reply-To'] = from_email

        if enable_smart_spoofing is None:
            enable_smart_spoofing = \
                getattr(settings, 'EMAIL_ENABLE_SMART_SPOOFING', False)

        # Figure out the From/Sender we'll be wanting to use.
        if not sender:
            sender = settings.DEFAULT_FROM_EMAIL

        if sender == from_email:
            # RFC 2822 section 3.6.2 states that we should only include Sender
            # if the two are not equal. We also know that we're not spoofing,
            # so e-mail sending should work fine here.
            sender = None
        elif enable_smart_spoofing:
            # We will be checking the DMARC record from the e-mail address
            # we'd be ideally sending on behalf of. If the record indicates
            # that the message has any likelihood of being quarantined or
            # rejected, we'll alter the From field to send using our Sender
            # address instead.
            parsed_from_name, parsed_from_email = parseaddr(from_email)
            parsed_sender_name, parsed_sender_email = parseaddr(sender)

            # The above will return ('', '') if the address couldn't be parsed,
            # so check for this.
            if not parsed_from_email:
                logging.warning('EmailMessage: Unable to parse From address '
                                '"%s"',
                                from_email)

            if not parsed_sender_email:
                logging.warning('EmailMessage: Unable to parse Sender address '
                                '"%s"',
                                sender)

            # We may not be allowed to send on behalf of this user.
            # We actually aren't going to check for this (it may be due
            # to SPF, which is too complex for us to want to check, or
            # it may be due to another ruleset somewhere). Instead, just
            # check if this e-mail could get lost due to the DMARC rules.
            if (parsed_from_email != parsed_sender_email and
                not is_email_allowed_by_dmarc(parsed_from_email)):
                # We can't spoof the e-mail address, so instead, we'll keep
                # the e-mail in Reply To and create a From address we own,
                # which will also indicate what service is sending on behalf
                # of the user.
                from_email = build_email_address_via_service(
                    full_name=parsed_from_name,
                    email=parsed_from_email,
                    sender_email=parsed_sender_email)

        if sender:
            headers['Sender'] = sender
            headers['X-Sender'] = sender

        if auto_generated:
            headers['Auto-Submitted'] = 'auto-generated'

        if prevent_auto_responses:
            headers['X-Auto-Response-Suppress'] = 'DR, RN, OOF, AutoReply'

        # We're always going to explicitly send with the DEFAULT_FROM_EMAIL,
        # but replace the From header with the e-mail address we decided on.
        # While this class and its parent classes don't really care about the
        # difference between these, Django's SMTP e-mail sending machinery
        # treats them differently, sending the value of EmailMessage.from_email
        # when communicating with the SMTP server.
        super(EmailMessage, self).__init__(
<<<<<<< HEAD
            subject, text_body, settings.DEFAULT_FROM_EMAIL, to, cc=cc,
            bcc=bcc, headers={'From': from_email})
=======
            subject=subject,
            body=text_body,
            from_email=settings.DEFAULT_FROM_EMAIL,
            to=to,
            cc=cc,
            bcc=bcc,
            headers={
                'From': from_email,
            })
>>>>>>> ecdbb7de

        self.message_id = None

        # We don't want to use the regular extra_headers attribute because
        # it will be treated as a plain dict by Django. Instead, since we're
        # using a MultiValueDict, we store it in a separate attribute
        # attribute and handle adding our headers in the message method.
        self._headers = headers

        if html_body:
            self.attach_alternative(html_body, 'text/html')

    def message(self):
        """Construct an outgoing message for the e-mail.

        This will construct a message based on the data provided to the
        constructor. This represents the e-mail that will later be sent using
        :py:meth:`send`.

        After calling this method, the message's ID will be stored in the
        :py:attr:`message_id` attribute for later reference.

        This does not need to be called manually. It's called by
        :py:meth:`send`.

        Returns:
            django.core.mail.message.SafeMIMEText:
            The resulting message.
        """
        msg = super(EmailMessage, self).message()
        self.message_id = msg['Message-ID']

        for name, value_list in self._headers.iterlists():
            for value in value_list:
                msg.add_header(six.binary_type(name), value)

        return msg

    def recipients(self):
        """Return a list of all recipients of the e-mail.

        Returns:
            list:
            A list of all recipients included on the To, CC, and BCC lists.
        """
        return self.to + self.bcc + self.cc<|MERGE_RESOLUTION|>--- conflicted
+++ resolved
@@ -45,16 +45,10 @@
     This class also supports repeated headers.
     """
 
-<<<<<<< HEAD
-    def __init__(self, subject, text_body, html_body, from_email, to, cc=None,
-                 bcc=None, sender=None, in_reply_to=None, headers=None,
-                 auto_generated=False, prevent_auto_responses=False):
-=======
     def __init__(self, subject='', text_body='', html_body='', from_email=None,
                  to=None, cc=None, bcc=None, sender=None, in_reply_to=None,
                  headers=None, auto_generated=False,
                  prevent_auto_responses=False, enable_smart_spoofing=None):
->>>>>>> ecdbb7de
         """Create a new EmailMessage.
 
         Args:
@@ -79,27 +73,16 @@
                 are to receive the e-mail. Defaults to an empty list of
                 addresses (allowing using CC/BCC only).
 
-<<<<<<< HEAD
-            cc (list):
-=======
             cc (list, optional):
->>>>>>> ecdbb7de
                 A list of e-mail addresses as :py:class:`unicode` objects that
                 are to receive a carbon copy of the e-mail, or ``None`` if
                 there are no CC recipients.
 
-<<<<<<< HEAD
-            bcc (list):
-=======
             bcc (list, optional):
->>>>>>> ecdbb7de
                 A list of e-mail addresses as :py:class:`unicode` objects that
                 are to receive a blind carbon copy of the e-mail, or ``None``
                 if there are not BCC recipients.
 
-<<<<<<< HEAD
-            in_reply_to (unicode):
-=======
             sender (unicode, optional):
                 The actual e-mail address sending this e-mail, for use in
                 the :mailheader:`Sender` header. If this differs from
@@ -110,7 +93,6 @@
                 if unspecified.
 
             in_reply_to (unicode, optional):
->>>>>>> ecdbb7de
                 An optional message ID (which will be used as the value for the
                 :mailheader:`In-Reply-To` and :mailheader:`References`
                 headers). This will be generated if not provided and will be
@@ -221,10 +203,6 @@
         # treats them differently, sending the value of EmailMessage.from_email
         # when communicating with the SMTP server.
         super(EmailMessage, self).__init__(
-<<<<<<< HEAD
-            subject, text_body, settings.DEFAULT_FROM_EMAIL, to, cc=cc,
-            bcc=bcc, headers={'From': from_email})
-=======
             subject=subject,
             body=text_body,
             from_email=settings.DEFAULT_FROM_EMAIL,
@@ -234,7 +212,6 @@
             headers={
                 'From': from_email,
             })
->>>>>>> ecdbb7de
 
         self.message_id = None
 
