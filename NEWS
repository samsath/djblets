<<<<<<< HEAD
version 0.8.0 alpha 1 (9-November-2013):
	* Compatibility:
		* Djblets now requires Django 1.5. At this time, it is not tested
		  with Django 1.6, but will soon require that as the minimum.

		* Made some progress toward Python 3 support. It is not yet complete.

	* Static files:
		* All static media bundled with Djblets has been moved into a
		  static/ directory.

		* Static files are now compatible out-of-the-box with django-pipeline.
		  djblets.settings exposes PIPELINE_CSS and PIPELINE_JS variables that
		  can be pulled into a project and used directly or merged with their
		  own pipeline settings.

		  There are four JavaScript bundles:

			* djblets-datagrid - Datagrid support
			* djblets-extensions-admin - Admin UI for extensions
			* djblets-extensions - General JavaScript extension support
			* djblets-gravy - jquery.gravy's set of widgets and utilities

		  There are also two CSS bundles:

			* djblets-admin - Admin UI styles for siteconfig and extensions.
			* djblets-datagrid - Styles for datagrids

		* CSS files are now LesSCSS files. This requires the less.js runtime, or
		  compilation.

		* jQuery and jQuery-UI are no longer shipped with Djblets. The
		  jquery.html and jquery-ui.html templates now use the versions
		  on the Google CDN by default.

	* jquery.gravy:

		* jquery.gravy has been split into multiple files. These can be used
		  individually, but will be combined together if using the provided
		  PIPELINE_JS.

		* Removed legacy workarounds for older versions of Internet Explorer,
		  Mobile Safari, and Opera.

		* Removed $.browser additions.

	* jquery.gravy.inlineEditor:

		* Added support for custom textarea-type widgets in an inlineEditor.

		  Callers can now pass new options to inlineEditor that define methods
		  for operating on a textarea, or equivalent. These allow other widgets,
		  such as CodeMirror, to be placed in an inlineEditor.

		  The new optional methods are: createMultilineField, setFieldValue,
		  getFieldValue, and isFieldDirty.

		* On required fields, the asterisk now has a tooltip.

		* Fixed auto-sizing inlineEditor when forcing an auto-size. It didn't
		  always size itself correctly.

		* Fixed dirty detection when using hasRawValue.

		* Fixed setting the width of an editor when the content wraps.

	* djblets.datagrid:
		* Datagrids now use spritesheets for the icons, reducing the number of
		  downloads.

		* Added Retina icons for the datagrids.

	* djblets.extensions:
		* Added support for looking up static media for extensions.

		  Extensions can now provide a static/ directory containing all their
		  static media. They can then look them up in a template by doing:

		      {% ext_static extension "path/to/file.png" %}

		  This requires that the project list
		  "djblets.extensions.staticfiles.ExtensionFinder" in
		  settings.STATICFILES_FINDERS

		* Added support for defining static media bundles.

		  Extensions can list all the CSS and JavaScript bundles they use by
		  defining Extension.css_bundles and Extension.js_bundles variables.
		  These are Pipeline bundle definitions, and follow the same format,
		  with the exception that "output_filename" is optional.
		  a couple exceptions:

		  If the bundle name is "default", it will be included on any page
		  that uses the {% load_extensions_js %} and {% load_extensions_css %}
		  template tags.

		* Added support for packaging static media bundles.

		  Bundles will be automatically packaged along with an extension, if
		  the project providing extension support provides the proper support,
		  and the extension makes use of it. See djblets.extensions.packaging.

		* Added support for JavaScript extensions.

		  These function as a counterpart to the Python extensions. They
		  are subclasses of Djblets.Extension, and are very similar to
		  the Python extensions.

		  Python Extension subclasses can specify the name of their JavaScript
		  counterpart by setting the Extension.js_model_class variable. These
		  will be instantiated on all pages that use the
		  {% init_js_extensions %} template tag.

		  JavaScript hooks can also be written by subclassing Djblets.ExtensionHook.
		  See the documentation included in
		  static/djblets/js/extensions/models/extensionHookModel.js for more
		  information.

		  This requires Backbone.js.

	* djblets.testing:
		* Removed the old Selenium support.

	* djblets.util.templatetags.djblets_email:
		* The {% condense %} template tag can now be passed the max number of
		  sequential blank lines to allow.

	* djblets.util.templatetags.djblets_js:
		* The `json_dumps` filter now uses DjangoJSONEncoder, which properly
		  handles timestamps and some other types.

	* djblets.webapi:
		* Drastically improved performance of queries made through the API.

		* WebAPIResource.get_object now takes an optional `id_field` parameter,
		  which specifies which field to look up as the ID. If not specified,
		  the default for the resource is used.

		* Removed backwards-compatibility support for the old
		  `allowed_item_mimetypes` and `allowed_list_mimetypes` fields.

		* Specifying a negative index for the `start` query parameter on list
		  resources no longer triggers an HTTP 500. It's now interpreted as 0.
=======
version 0.7.25 final (28-November-2013):
	* djblets.auth:
		* Added some human-readable labels for RegistrationForm.

		* RegistrationForm subclasses that make use of fields that normalize
		  to non-strings no longer fail to save.

	* djblets.webapi:
		* Usernames with plus signs in them are now matched in the API.
		  This is useful for e-mail addresses as usernames.

		  Patch by Mark Côté.
>>>>>>> 183024b8


version 0.7.24 final (21-November-2013):
	* djblets.util.http:
		* Fixed ETag matching.

		  ETag request headers weren't being looked up properly, preventing pages
		  from being able to make intelligent caching decisions.


version 0.7.23 final (5-November-2013):
	* djblets.extensions:
		* Fix URL errors when configuring extensions with a custom SITE_ROOT.

	* djblets.util.fields:
		* JSONFields can now be safely edited through the administration UI,
		  complete with validation.

	* jquery.gravy:
		* Fixed hiding the pencil icons on an inlineEditor when disabled.


version 0.7.22 final (1-November-2013):
	* djblets.extensions:
		* AJAX_SERIAL is updated when extensions are enabled/disabled or their
		  configuration changes, allowing templates using AJAX_SERIAL as part
		  of their cache to invalidate.

	* djblets.siteconfig:
		* Reduced query counts for installs using siteconfig.

	* djblets.webapi:
		* Reduced query counts when returning payloads for list resources
		  with no entries.

		* Common attribute lookups on WebAPIResource are now cached.


version 0.7.21 final (11-October-2013):
	* djblets.webapi:
		* Added a has_list_access_permissions function, which is used to
		  determine access to a list resource.


version 0.7.20 final (11-October-2013):
	* djblets.datagrid:
		* Fixed pagination on the datagrid.


version 0.7.19 final (10-October-2013):
	* Security updates:
		* JSONField now corrects incorrectly stored contents in a safer way,
		  to remove the risk of any exploits in a JSON payload.

		  This is CVE-2013-4409, and was reported and patched by
		  Frederik Braun.

	* General:
		* Updated much of the codebase to be more compatible with Django 1.5
		  and newer. The upcoming Djblets 0.8 releases will be geared more
		  heavily toward Django 1.5 compatibility.

	* Packaging:
		* Fixed building the static media for Djblets when using a Python
		  interpreter other than the one named 'python' in the system path.
		  Patch by Emmanuel Gil Peyrot.

		* Djblets now requires django-pipeline 1.2.24. This version of
		  Djblets does not work correctly with newer versions.

	* djblets.extensions:
		* Extensions can now add additional middleware by setting
		  Extension.middleware to a list of middleware classes.

		  Patch by Mark Côté.

		* Updated ExtensionResource to use the modern, type-checked,
		  documented field style, and to add missing documentation.

	* djblets.util.templatetags.djblets_js:
		* The json_dumps filter no longer defaults to indenting at all.
		  Previously, it defaulted to 0, which did not indent code, but
		  did preserve newlines.

	* djblets.webapi:
		* WebAPIError.with_message no longer overrides the original message
		  for all other instances of that error.

		* Added WebAPIError.with_overrides, which allows overriding the
		  message and HTTP headers.

		* The webapi decorators now preserve and merge webapi-related
		  information from other decorators, such as the lists of
		  response errors and optional/required fields.

	* jquery.gravy:
		* The modalBox z-index has been increased from its previously
		  low z-index, to prevent other UI elements from more easily
		  popping up over it.

		  Patch by Natasha Dalal.


version 0.7.18 final (15-September-2013):
	* Security updates:
		* We now require Django 1.4.8, which has some important security
		  updates to prevent a DoS against the auth module.

		* Web API resource lists are now more careful about access
		  permissions. See the section on djblets.webapi below.

	* JavaScript:
		* inlineEditor now has a "raw value" option.

		  There are now a couple new options to the inlineEditor widget
		  for dealing with custom text: "hasRawValue" and "rawValue". If
		  hasRawValue is true, then the contents of rawValue is used as the
		  source text for the editor, instead of the text contents of the
		  associated element. This allows the caller to do some specialized
		  pre-formatting on the text contents.

		* Added a "matchHeight" option to inlineEditor to prevent the
		  height-matching behavior.

		  A matchHeight is false (defaults to true), the editor won't
		  attempt to match the height of the rendered element. This is
		  important when pre-formatting the text going into the widget
		  using the new raw value options.

		* Preserve the height of the label for inlineEditors when toggling
		  pencil visibility.

		  The label should no longer change height when the pencil icon
		  is shown or hidden.

	* djblets.webapi:
		* Fixed access permissions on resource lists.

		  The list resources, by default, didn't do any permissions checking
		  other than the basic logged-in checks. This meant that if you had
		  a protected resource with children, you could get lists of the
		  children even without access to the parents.

		  This is an important security update, and we recommend all users
		  of the API update immediately.

		* Requests to invalid API resources now return a standard API 404,
		  instead of a default Django 404. (Bug #3052)


version 0.7.17 final (15-August-2013):
	* Packaging:
		* We now require Django 1.4.6, which is the latest security release
		  in the 1.4.x series.

		* The build-media script is no longer assumed to be executable
		  when building the package. Patch by Andrew Grigorev.

		* The 'tests' module is no longer included in the egg.
		  Patch by Alex Morega.

	* djblets.extensions:
		* The extensions media directory is once again based on the package
		  name, and not the display name of the extension.

	* djblets.util:
		* Added a cached_javascript_catalog view in djblets.util.views,
		  which caches and returns the JavaScript localization catalog
		  provided by Django. This prevents having to regenerate it all
		  the time.

		* Fixed a compatibility issue with Python 2.5 in
		  @controlled_subprocess when trying to kill the process.
		  (Bug #2935)

		* Improved the localizability of a string in @controlled_subprocess.

	* djblets.webapi:
		* The documentation for ?max-results= now explains the existence
		  of a hard limit of 200 results, so callers aren't surprised
		  when they try to use larger numbers.

		* The 'X-Content-Type-Options: nosniff' header is passed in
		  API response headers, to prevent IE8 from trying to download
		  payloads. (Bug #2889)


version 0.7.16 final (27-July-2013):
	This release contains security fixes in the datagrid. If you are using
	the datagrid, it is recommended that you upgrade to this release.

	* JavaScript:
		* autoSizeTextArea now cleans up its hidden proxy elements when
		  destroyed.

		* inlineEditor can be told not to focus a textarea by default by
		  setting 'focusOnOpen' to false.

		* modalBox can place itself in an element other than <body> by
		  setting the 'container' option to the element.

		* modalBox takes a 'boxID' option that, if specified, will set the
		  ID of the modalBox element.

		* funcQueue now takes an optional context parameter for callback
		  functions. The callbacks will be invoked with 'this' set to that
		  context.

	* djblets.datagrid:
		* Data pulled from the database and rendered into cells are always
		  escaped now. Custom columns can still override this by providing
		  their own rendering. This led to an XSS vulnerability.

		  This is CVE-2013-4795.

		* Columns can now specify an image_class instead of an image_url.
		  This will render the icon as a <div> with the given CSS class name,
		  instead of rendering an <img>. It's useful when using spritesheets.

		* Added a JavaScript reload() function that can be called on a
		  datagrid element to trigger a dynamic reload from the server.

	* djblets.extensions:
		* Extensions can now specify their list of app directories.

		  An Extension subclass can define an 'apps' member variable that,
		  like INSTALLED_APPS, lists the app module paths the extension
		  uses. These will each be added to INSTALLED_APPS when enabled,
		  and removed when disabled.

		  If an extension does not provide 'apps', then this falls back
		  on the default behavior of only adding the extension's parent
		  app.

		* Extensions can now specify the author's URL.

		  Extension.metadata can now specify an 'Author-home-page' field,
		  which points to the URL for the author's site. This is meant to
		  distinguish between the extension's URL, and the URL for the
		  person/company/organization that created the extension.

		* Improved the look and feel for extension configuration.

		  The extension configuration pages now fit in with the admin UI
		  a lot better. They share much of the look of other admin UI
		  pages.

		  Furthermore, when extensions are saved, there's now feedback
		  given to the user, instead of just simply re-rendering the page.

		* Improved the functionality for extension configuration.

		  Extension configuration forms now contain all the functionality
		  of SiteSettingsForm. This include fieldsets and save blacklists
		  (which prevent a field from automatically being saved in the
		  extension settings).

		* Improved the list of available extensions.

		  The list no longer causes part of the extension description
		  to be overlapped. It also shows the author of the extension,
		  and links back to the author's site.


version 0.7.15 final (26-May-2013):
	* djblets.extensions:
		* Extension classes can now define a 'metadata' variable to override
		  the package's metadata. This uses standard PyPI metadata fields.
		  Using this, single Python package can provide several extensions.

		* TemplateHooks subclasses can now override a new render_to_string
		  function to do their own processing and rendering, instead of
		  simply rendering the provided template_name.

		* The template_name parameter to TemplateHook is now optional.

		* The Django template loader cache is now reset when syncing
		  extension settings or enabling/disabling an extension.

	* djblets.webapi:
		* Added a "is_webapi_handler" attribute to WebAPIResource.

		  This allows for introspection from any middleware that's going
		  to call a view. It can test if this is set on the view to know
		  whether it's calling into an API handler.


version 0.7.14 final (6-May-2013):
	* JavaScript:
		* inlineEditor now emits a "cancel" event when pressing OK without any
		  modifications. Previously, there was no indication that it had
		  finished.

		* inlineEditor's "complete" event now has the initialValue parameter
		  (which comes after the new value) set correctly. Previously, it was
		  always the same as the value, making it hard to determine if
		  anything had changed.

		* $.fn.html() now works with setting empty strings.

	* djblets.gravatars:
		* Added get_gravatar_url_for_email.

		  This returns the gravatar URL for a given e-mail address, rather
		  than needing a User object.

	* djblets.webapi:
		* The cache of known URI templates for a RootResource now works
		  properly when the path leading to the RootResource can change.

		* When serializing an object while using ?expand, any QuerySet
		  will be converted to a list. This prevents any changes from
		  happening between serializing and rendering.


version 0.7.13 final (26-April-2013):
	* djblets.log:
		* Added enhanced request logging.

		  This supplements Python's logging functions (logging.info, etc.)
		  to take an optional request= parameter. When passed, the logging
		  information will show some additional details (by default, the
		  username and path) related to the log entry, helping with
		  debugging.

	* djblets.siteconfig:
		* Changing and loading the site_static_url setting will now actually
		  cause static media files to be loaded from that URL.


version 0.7.12 final (19-April-2013):
	* djblets.datagrid:
		* Massively speed up datagrid rendering.

		  The rendering code for datagrids had a flaw where it would
		  re-populate some state for every cell, and this could be very
		  expensive. It's now reused on all cells.

		  We saw this with one application where a datagrid would take
		  6 seconds to render. Now it takes 0.5 seconds.

	* djblets.extensions:
		* Added an install_extension function to ExtensionManager.

		  This can be used to install extensions dynamically from a file
		  or URL.

		  Patch by Surya Nallu.

	* djblets.util.fields:
		* CounterField now allows incrementing/decrementing by values other
		  than 1.

		  Patch by Raja Venkataraman.

	* djblets.util.templatetags:
		* The thumbnail and crop_image template tags now work with
		  Django Storage backends.

		* Added a save_image_to_storage function in djblets_images that
		  makes it easy to save image data to Storage backends.

	* djblets.webapi:
		* Resources now consider both Last Modified and ETag headers
		  simultaneously when determining if a cached payload is still
		  valid. Previously, if the Last Modified timestamps were the same,
		  the ETag check would fail.


version 0.7.11 final (21-February-2013):
	* General:
		* Require Django 1.4.5 as a minimum.

		  This is the latest security release of Django. For more information,
		  see https://www.djangoproject.com/weblog/2013/feb/19/security/

	* djblets.extensions:
		* "config/" and "db/" links for extensions are now generated
		  properly when specifying a custom SITE_ROOT. (Bug #2843)

		  Patch by Raja Venkataraman.

	* djblets.log:
		* Added an Admin UI setting for changing log levels. This is the
		  'logging_level' setting in siteconfig, which controls
		  settings.LOGGING_LEVEL.

		  Patch by Raja Venkataraman.

	* djblets.siteconfig:
		* Added new 'list-siteconfig', 'get-siteconfig', and 'set-siteconfig'
		  management commands for manipulating siteconfig configuration
		  from the shell.


version 0.7.10 final (6-February-2013):
	* djblets.util.fields:
		* CounterField was failing to use the initializers for brand new
		  instances of a model, defaulting to None instead.

		  Patch by Raja Venkataraman.


version 0.7.9 final (27-January-2013):
	* JavaScript:
		* modalBoxes now use z-indexes of 99 and 100 for the box and content,
		  instead of 11000 and 11001.

	* djblets.datagrid:
		* Columns data by way of field access can now span field relationships.
		  For example, "some.other.object.field" can now be used.

		  Patch by Alexander Artemenko.

	* djblets.extensions:
		* Fixed a failure when clearing extension info.

		  Extensions that weren't properly set up yet were causing a crash
		  when attempting to reload the list of extensions.

	* djblets.siteconfig:
		* When loading the stored timezone, we're now longer setting
		  os.environ['TZ'] to that timezone. Instead, we're just activating
		  that timezone for Django only.

		  This works around some problems with auto-reload threads (which will
		  still be on the default timezone instead of the loaded one) and
		  importing certain Python eggs, which would end up causing file
		  timestamps relative to different timezones. That would cause
		  autoreload to kick in prematurely and break any spawned processes.

	* djblets.webapi:
		* Fixed a bug where list resources that had an unknown ID in the URL
		  could end up throwing an exception instead of returning a 404.

		  Patch by Niklas Hambuechen.


version 0.7.8 final (19-December-2012):
	* JavaScript:
		* Fixed a crash when enabling/disabling an inlineEditor without an
		  edit icon.


version 0.7.7 final (16-December-2012):
	* djblets.datagrid:
		* Fixed a possible XSS exploit in datagrids. Patch by
		  Alexander Artemenko.

		* Failures during rendering the datagrid now results in a traceback.

	* djblets.extensions:
		* Database evolutions are no longer applying using
		  evolve --hint --execute. This fixes unintentional database
		  changes elsewhere.

	* JavaScript:
		* The second display of an inlineEditor no longer breaks the size
		  of the editor.


version 0.7.6 final (8-December-2012):
	* JavaScript:
		* inlineEditor now supports changing an "enabled" option, allowing
		  editors to start out enabled or disabled, or dynamically change
		  that state.

		  Patch by Jesus Zambrano.

	* djblets.siteconfig:
		* Siteconfig now handles old-style CACHE_BACKEND values and
		  new-style CACHES[cachename] dictionaries in hte 'cache_backend'
		  setting.

	* djblets.util.cache:
		* Added normalize_cache_backend.

		  This can take either an old-style CACHE_BACKEND or new-style
		  CACHES[cachename] and return a valid entry for CACHES['default'].

	* djblets.webapi:
		* Added unregister_resource_for_model.

		  This is useful for extensions that called register_resource_for_model.

		  Patch by Steven MacLeod.


version 0.7.5 final (30-November-2012):
	* djblets.siteconfig:
		* Fixed a couple missing imports.


version 0.7.4 final (29-November-2012):
	* djblets.siteconfig:
		* The stored cache_backend setting is now deserialized into
		  settings.CACHES['backend']. This leaves other caches
		  unaffected and stops accessing settings.CACHE_BACKEND.


version 0.7.3 final (29-November-2012):
	* This version contains all the fixes and functionality of 0.6.27.

	* General:
		* Django 1.4.2 is now required.

		* All admin-related templates have been changed to better fit
		  the admin template structure and styles. This includes siteconfig
		  and logs.

	* djblets.extensions:
		* Extension lists and state are now synchronized across
		  threads/processes/servers.

		* Extension subclasses now must capture all variable arguments
		  (*args, **kwargs) and pass them to the parent constructor.

		* URLHook, admin URLs, and API resource URLs are all now added and
		  removed properly when an extension is enabled or disabled.

	* djblets.util:
		* Cache keys are now bound to the SITE_ROOT, if one is set, to
		  prevent leakage across instances. (Bug #2538)

		* Added DynamicURLResolver in djblets.util.urlresolvers.

		  This can be added to a urlpatterns list to provide an entry point
		  for dynamically adding or removing URLs on a site. This is used
		  primarily for extensions.

	* djblets.webapi:
		* API handler functions that specify allow_unknown=True in
		  @webapi_request_fields can now retrieve all extra fields as
		  an 'extra_fields' argument.

	* JavaScript:
		* The jQuery dependency has been updated to 1.8.2, and
		  jQuery-UI to 1.8.24.

		* inlineEditor's animation speed has increased, and is now
		  customizable through options.fadeSpeedMS.

		* inlineEditor now does a better job of matching the parent
		  container's bounds.

		* inlineEditor no longer activates when simply selecting text.
		  Patch by Dave Druska.

		* Added a $.fn.retinaGravatar function that, on Retina-capable
		  displays, requests a larger gravatar for the given URL
		  specified in an <img/>.


version 0.7.2 final (26-September-2012):
	* This version contains all the fixes and functionality of 0.6.24.

	* General:
		* Styled all admin UI templates to add a "title" class to <h1> page
		  titles. This affects extensions, log viewer, and siteconfig.

	* djblets.log:
		* Fixed the columns to match the style of other admin UI columns.

	* djblets.pipeline:
		* Our 'bless' compiler is now compatible with the latest versions of
		  pipeline.

	* JavaScript:
		* modalBox's positioning is now properly centered. It was previously
		  just off-center a bit.


version 0.7.1 final (3-August-2012):
	* Added the contrib directory to the source distribution.

	  This solves a packaging problem when not using eggs.


version 0.7.0 final (2-August-2012):
	* General:
		* Djblets now requires Django 1.4.1+.

		* Added localized timezone awareness. Datagrids, log generation,
		  and various utility functions now operate in the user's
		  pre-configured local timezone.

		* Djblets now uses Django's standard static media support.
		  It looks for bundled media files using the static support.
		  Applications must have STATIC_URL, STATIC_ROOT, etc. configured
		  correctly.

	* djblets.datagrid:
		* DateTimeColumn and DateTimeSinceColumn are now timezone-aware.

	* djblets.extensions:
		* Added a framework for supporting loadable, configurable extensions
		  in Django-based sites.

		  Extensions can be used to augment the functionality of a webapp.
		  Webapps can provide hooks in their codebase at any point they want
		  to extend. These can come in the form of template hooks, URLs hooks,
		  admin UI hooks, and other in-process hooks.

		  A webapp will provide a single ExtensionManager, specifying the name
		  of a Python setuptools entrypoint. This entrypoint will be scanned
		  for any installed packages on the system that provide Extension
		  subclasses. Integration in the Administration UI is provided by
		  linking to the provided admin URLs.

		  WebApps will typically only have a single ExtensionManager, but it is
		  possible for it to have multiple ExtensionManagers, allowing
		  different modules to provide their own extension mechanisms.

		  Extensions themselves can depend on other extensions. Dependency
		  resolution happens automatically when enabling extensions.

		  Extensions also have easy support for configuration forms in the
		  admin UI. All data is automatically loaded and stored in the
		  database.

		  This is an experimental feature, and at this point we are not
		  guaranteeing compatibility between 0.7.x releases. 0.8 will have
		  a stable API.

	* djblets.util:
		* ModificationTimestampField, http_date, and the the ageid filter have
		  been made timezone-aware.

		* Added a TimeZoneField, which displays all known timezones for
		  selection. The timezones come from the pytz module, which is now
		  a dependency of djblets.


version 0.6.31 final (11-October-2013):
	* djblets.webapi:
		* Added a has_list_access_permissions function, which is used to
		  determine access to a list resource.


version 0.6.30 final (10-October-2013);
	* Security updates:
		* JSONField now corrects incorrectly stored contents in a safer way,
		  to remove the risk of any exploits in a JSON payload.

		  This is CVE-2013-4409, and was reported and patched by
		  Frederik Braun.


version 0.6.29 final (27-July-2013):
	* djblets.datagrid:
		* Data pulled from the database and rendered into cells are always
		  escaped now. Custom columns can still override this by providing
		  their own rendering. This led to an XSS vulnerability.

		  This is CVE-2013-4795.


version 0.6.28 final (20-February-2013):
	* General:
		* Require Django 1.3.7 as a minimum.

		  This is the latest security release of Django. For more information,
		  see https://www.djangoproject.com/weblog/2013/feb/19/security/

	* djblets.datagrid:
		* Fixed a possible XSS exploit in datagrids. Patch by Alexander
		  Artemenko.

		* Failures during rendering the datagrid now results in a traceback.

	* djblets.util.fields:
		* CounterField was failing to use the initializers for brand new
		  instances of a model, defaulting to None instead.

		  Patch by Raja Venkataraman.


verrsion 0.6.27 final (24-November-2012):
	* djblets.gravatars:
		* The gravatar URL used for HTTPS connections now uses
		  https://secure.gravatar.com and not https://www.gravatar.com.

	* djblets.webapi:
		* The allowed_mimetypes list in WebAPIResource is no longer
		  getting polluted with every WebAPIResource's allowed item and list
		  mimetypes.


version 0.6.26 final (5-November-2012):
	* djblets.gravatars:
		* Added a get_gravatar_url() function, which can be used to get
		  the URL for a user's gravatar without generating HTML.

		* Made gravatar support smart enough to choose an HTTP vs. HTTPS
		  URL, depending on what was used to access the page. (Bug #2768)

	* djblets.webapi:
		* generate_etag() and serialize_*_field() functions now take a
		  request parameter.

		  This requires that all callers update their serialize_*_field()
		  functions to take a **kwargs parameter.

		  This breaks backwards-compatibility, but is a necessary change.

		* Resource handler functions that provide default values for
		  parameters can now expect those to be used. Previously, when
		  a parameter to the API wasn't provided, the value passed would
		  be None.


version 0.6.25 final (27-October-2012):
	* General:
		* Require Django 1.3.4.

		  This is a simple release that just bumps our Django requirement,
		  in order to not have issues with consumers depending on the
		  latest security release in the 1.3.x branch.


version 0.6.24 final (25-September-2012):
	* djblets.feedview:
		* We now use the latest upstream of feedparser instead of an older
		  bundled version. This keeps us updated and prevents a security
		  issue with the version we shipped.


version 0.6.23 final (24-September-2012):
	* General:
		* We now require Django 1.3.3.

		  Previous versions claimed to work with Django 1.1.1 or higher,
		  but for the remainder of the 0.6.x line, we plan to stay only on
		  Django 1.3.x.

		  For Django 1.4+ support, use the latest 0.7.x releases.

	* djblets.util:
		* Added djblets.util.humanize.

		  This currently contains a humanize_list function. It's the same
		  as the template filter we provide, but is a bit nicer to include
		  and work with than a filter.

	* djblets.webapi:
		* Added an Item-Content-Type header to web API responses for
		  list resources.

		  This header contains the mimetype for the items in the list, making
		  it possible to determine what to use when fetching the items. The
		  documentation has been updated on how to use this.


version 0.6.22 final (31-July-2012):
	* djblets.util:
		* User and AnonymousUser are no longer imported globally in
		  the djblets_utils templatetags. This fixes some breakages in
		  apps that imported this file to get access to filters, but weren't
		  running in a Django settings environment.


version 0.6.21 final (24-July-2012):
	* djblets.util:
		* Fixed a bug with ifuserorperm and non-int IDs.


version 0.6.20 final (21-July-2012):
	* djblets.datagrid:
		* Improved performance of the datagrids.

		  Datagrids now fetch all needed ForeignKey-related objects in one
		  go, instead of having one query per unique object. This can reduce
		  the query count substantially.

	* djblets.util:
		* The ifuserorperm template tag now accepts both IDs and User
		  objects, allowing comparisons to be made without fetching the
		  User.


version 0.6.19 final (11-June-2012):
	* JavaScript:
		* inlineEditor no longer bubbles keypress events up. This helps prevent
		  problems with global key handlers being greedy.


version 0.6.18 final (5-June-2012):
	* djblets.siteconfig:
		* Settings form rows in the template now have IDs indicating the row
		  (in the form of "row-{{fieldname}}") and CSS class names
		  ("field-{{fieldname}}").

		* Help text for fields are now marked as safe, so that the contents
		  aren't escaped.

		* The form's disabled_reasons is no longer assumed to be populated.

		* The initial field values are now always set. Previously, they would
		  only be set if the field type was a boolean, or the value didn't
		  evaluate to false, which broke numeric fields set to 0.

	* djblets.util:
		* Added a json_dumps filter, which serialized a value to JSON.


version 0.6.17 final (2-April-2012):
	* djblets.gravatars:
		* Gravatars are no longer hard-coded to be jpegs. This was
		  breaking some gravatars.

	* JavaScript:
		* inlineEditor now has a showRequiredFlag option for indicating if
		  a field is required.

		  No validation is done on this, but an asterisk is displayed in
		  order to indicate that it's required.

		  Patch by Yazan Medanat.

		* inlineEditor now indicates when its dirty state changes.

		  A new "dirtyStateChanged" signal is emitted whenever the dirty
		  state changes, which happens as the result of a number of
		  different events. Looking up the dirty state is now cheaper, as
		  it's calculated when needed instead of on lookup.

		  Patch by Jim Chen.


version 0.6.16 final (26-February-2012):
	* djblets.datagrid:
		* Removed an extraneous </span> in the paginator.
		* Fixed a compatibility issue with Django 1.4 in the queries.

	* djblets.util:
		* Fix parsing of tokens in a blocktag in Django 1.4.

		  We were failing to pass a tuple to parser.parse() when specifying the
		  end tags for a block tag. Somehow this never bit us before, but a
		  seemingly unrelated change in Django 1.4 triggered this broken
		  behavior, making all custom blocktags break.

		  This led to some false-positives in other fixes, where it seemed that
		  removing custom tags starting with "if" solved things. In reality, it
		  didn't solve anything. It just masked the problem.

		  This change should be compatible with all versions of Django.

	* djblets.webapi:
		* Add support for resource-specific mimetypes.

		  A common method for REST services is to have payloads returned with
		  resource-specific mimetypes. These can help to identify the format of
		  a payload (useful for automatic bindings) without having to inspect
		  the URI.

		  This adds support for easily telling a resource to return such
		  mimetypes.  If mimetype_vendor is specified, WebAPIResource can
		  populate the accepted mimetypes list with some
		  vendor/resource-specific mimetypes that will be used by default for
		  any responses.

		  When there's a vendor mimetype, the resources will use the resource
		  names for the mimetypes, but these can be overridden using
		  mimetype_list_resource_name and mimetype_item_resource_name.

		* Accept "true" as a valid boolean value in the web API.
		  Patch by Jim Chen.


version 0.6.15 final (13-December-2011):
	* djblets.pipeline:
		* Replaced the djblets.compress module with djblets.pipeline.

		  django-compress was deprecated shortly after our 0.6.14 release, with
		  django-pipeline being the successor. As such, we've decided to get rid of
		  the djblets.compress support and just replace it with equivalent pipeline
		  support.

		  We're not aware of any projects this will break.

	* djblets.util:
		* Fixed Django 1.4 compatibility.

		  djblets.util.misc was importing RegexURLPattern from a location that
		  no longer worked. This has been updated to use the proper import path.


version 0.6.14 final (9-November-2011):
	* djblets.compress:
		* Added a new filters for django-compress that handles lesscss
		  (http://lesscss.org) files and automatically converts/deploys as
		  CSS.

		* Added new templates for django-compress that handles the
		  MEDIA_SERIAL suffix.

	* djblets.siteconfig:
		* The settings template now allows fields to not have a label by
		  setting "fields_no_label" to True in the form class. Patch by
		  Hongbin Lu.

	* djblets.webapi:
		* Fixed authentication failures when ":" was in the password.
		  Patch by Dave Druska. (Bug #2334)

	* djblets.util:
		* The jQuery and jQuery-UI versions are now referenced in only one
		  place, in js/jquery.html and js/jquery-ui.html. Other templates
		  can include these and keep up-to-date with the versions Djblets
		  provides.

		  Projects can override these templates to provide their own
		  hard-coded versions.

		  In the next release, these will switch to the Google CDN by default.


version 0.6.13 final (7-October-2011):
	* djblets.log:
		* Include the HTTP method in the new page request logs.

	* djblets.util:
		* Moved controlled_subprocess into djblets.util.contextmanagers.

		  This makes it easier to selectively import on Python 2.4.

		* Fixed a syntax error in controlled_subprocess on Python 2.4 and 2.5.


version 0.6.12 final (6-October-2011):
	* djblets.log:
		* Allow logging page access times.

		  If settings.LOGGING_PAGE_TIMES is set to True, page access times
		  (along with HTTP method, URL, and user) are logged. This can be
		  handy in tracking performance problems and blocked page loads.

	* djblets.util:
		* Added a controlled_subprocess context manager for Python 2.5+.

		  This is useful for using subprocess.Popen on a process that may end
		  up blocking. It ensures that a blocked process will terminate.

		  This is experimental and may change in behavior, or move to a new
		  file.

		  Patch by Mike Conley.

	* djblets.webapi:
		* API authorization failures, misparsed headers, and authorization
		  attempts are now logged.


version 0.6.11 final (10-September-2011):
	* djblets.testing:
		* Added a new TestCase class and @add_fixtures decorator for
		  having fixtures specific to text functions.

	* djblets.util:
		* Fixed defaults on counter fields on new model instances.

		  Counter fields on new model instances were being set to 0, preventing
		  them from recomputing the next time they're accessed. This would
		  cause any new models to be incorrect. They're now initialized to
		  NULL instead. (Bug #2268)


version 0.6.10 final (20-August-2011):
	* djblets.datagrid:
		* Log failed attempts at finding cell templates, in order to aid
		  debugging.

	* djblets.feedview:
		* Don't fail with an uncaught exception if loading an RSS feed fails.
		  (Bug #2189)

		  If loading the RSS feed fails (if it's behind a proxy, for example),
		  feedview would raise an error. Now it provides the error data for
		  the caller to render.

	* djblets.log:
		* Fixed a date range calculation bug in the log viewer. (Bug #2218)

		  The "This Month" view in the log viewer was broken due to it
		  attempting to use the beginning of the date range calculated, which
		  was 0, instead of 01.  Since we can assume the start of the month
		  will continue to be 1 for the foreseeable future, we can just
		  hardcode this and be safe.

		  Patch by Lee Loucks.

	* djblets.util:
		* Added a make_cache_key function for generating usable cache keys.

		  The make_cache_key function generates a cache key guaranteed to be
		  able to fit inside the memcached key length restrictions. It will
		  generate a MD5 hash of the key if it exceeds the length.

		  This is the same logic that cache_memoize uses to build the keys.
		  It can be used to perform other operations on that key.

		  Patch by Vlad Filippov.

		* Allow JSONField to store up to 4GB of data on MySQL. (Bug #1481)

		  JSONField on MySQL was hard-coding the "TEXT" column type,
		  allowing only 64KB of data. Now it uses the default for Django's
		  TextField, which is 4GB.

		  This won't break compatibility with existing fields, but those
		  fields won't gain the benefits. To update an existing field on
		  MySQL, you will need to perform the following:

		      ALTER TABLE table_name MODIFY field_name LONGTEXT;

		* Fixed a storage problem with large cache data. (Bug #1660)

		  Large cache data was encoded incorrectly, causing anything stored to
		  become unloadable, meaning it'd have to be recomputed. This was due
		  to a string being stored for all but the last chunk, instead of a
		  string wrapped in a list.  This affects any data that, after being
		  picked and zlib-compressed, is over 1MB in size.

	* djblets.webapi:

		* Make it easier to debug invalid data types in @webapi_request_fields.

		  If using an invalid data type in the @webapi_request_fields listing,
		  you'd see a cryptic error being raised. Now the field is ignored
		  and an error is logged.


version 0.6.9 final (21-July-2011):
	* djblets.auth:
		* Add optional first and last name fields to RegistrationForm.

		* Prevent occasional errors when calling delete_test_cookie().

		  Sometimes validate_test_cookie() will work and then delete
		  delete_test_cookie() will throw an error. If the test cookie is
		  already gone from the session, we no longer care if it fails to
		  be deleted.

	* djblets.datagrid:
		* Fixed an occasional crash due to id_list not being set. (Bug #1526)

		* Fixed an occasional rendering error caused by a 'None' object being
		  rendered.

		* Changing datagrid columns no longer loses the current page you're on,
		  or other view settings. Patch by Simon Wu.

	* djblets.util:
		* Added a ifnotuserandperm template tag, which is the negation of
		  ifuserandperm. Patch by Hongbin Lu.

	* djblets.webapi:
		* Add support for browser-side caching of webapi resources.

		  WebAPIResource now has a few new properties and methods for handling
		  browser-side caching. Resources can handle Last Modified timestamps
		  or ETags, and generate them either based on fields or through custom
		  functions.

		  This can speed up access to resources, improving performance both
		  client-side and server-side.

	* JavaScript:
		* Prompt when canceling a dirty inlineEditor by default. (Bug #2096)

		  inlineEditor now prompts the user if they cancel via Escape or the
		  Cancel button when the editor is dirty. The user has a chance to
		  change his mind instead of just losing everything he wrote. This can
		  be turned off per-inlineEditor.

		* Support Control-S for saving on inlineEditors. (Bug #1958)

		  When editing a long block of text on an edit field, it's handy to be
		  able to save periodically. Now, pressing Control-S will now trigger a
		  save without closing the field. Patch by Hongbin Lu.


version 0.6.8 final (23-June-2011):
	* djblets.datagrid:
		* Fixed an occasional ValueError with the datagrid.

		  On occasion, the "active" state of a column can sometimes be
		  True when the column isn't in self.datagrid.columns, which meant
		  it would throw a ValueError when trying to remove itself from the
		  list. We're more bullet-proof now.

	* djblets.gravatars:
		* The gravatar templatetag no longer errors out if the provided user
		  is anonymous.

	* djblets.log:
		* The "Logging to..." lines are now only logged when settings.DEBUG
		  is on.

	* djblets.util:
		* JSONField no longer errors out if blank=False is used. (Bug #2015)

		* Fixed escaping of label names in label_tag() on newer versions
		 of Django.

	* djblets.webapi:
		* Fixed a problem when settings.WEB_API_ENCODERS isn't set.

		  Our fallback for when this setting wasn't set was broken, causing
		  new errors.


version 0.6.7 final (9-January-2011):
	* djblets.datagrid:
		* The datagrids now use a RequestContext when rendering cells, allowing
		  the columns or templates to access data from context processors.

	* djblets.siteconfig:
		* The form body of a siteconfig settings page can now be replaced.
		  It's now stored in the "form_content" block.

		* SiteConfigurationManager no longer crashes if trying to clear
		  the cache for a SiteConfiguration that no longer exists.

	* djblets.testing:
		* The Selenium test suite has been updated to support Django 1.2's
		  multi-database support. Previously, fixtures would fail to load
		  if using the new settings.DATABASES variable.

	* djblets.util:
		* The @augment_method_from decorator wasn't properly calling up the
		  decorator chain, preventing some decorators from being invoked. This
		  has been fixed to ensure all decorators are called.

	* djblets.webapi:
		* Due to the @augment_method_from breakage listed above, webapi
		  decorators could fail to add their own checks, causing various
		  problems in field checking and authentication. This is now fixed.

		* The Permission Denied (HTTP 403) errors being returned weren't
		  sufficient for clients that weren't authenticated. Now, an
		  unauthenticated client will instead see Not Logged In (HTTP 401)
		  errors.

		* The HTTP_AUTHORIZATION header is now checked on all requests. When
		  provided by the client, it will be used for authentication. This
		  means that clients can now force a login from their very first
		  request on, instead of requiring a HTTP 401 Unauthorized being
		  sent out first.

		  This will also prevent multiple logins across different requests
		  from the same client, when the HTTP_AUTHORIZATION header is passed
		  on each request. This makes requests less heavy-weight and prevents
		  the last_login timestamp on the User from being updated on each
		  request.

		  As part of this change, any webapps manually using the
		  @webapi_login_required decorator without the new resource code
		  will no longer support HTTP Basic auth. However, this was never
		  a supported feature anyway, and was more there by accident.

		* The 'api_format' parameter in requests is now treated specially
		  and doesn't trigger any invalid attribute errors during field
		  validation.

		* WebAPIResource.delete now uses get_object instead of fetching
		  the object directly, which simplifies the function and guarantees
		  that the correct object is used (especially when a resource
		  overrides get_object).

		* Redirects now preserve any special parameters ("callback",
		  "_method", "expand", and "api_format") passed to the request.
		  This works around problems in HTTP implementations that don't
		  allow the caller to know that redirects occurred (such as major
		  browsers), which would lead to this information being stripped and
		  the wrong results being returned.

		* The "expand" parameter for expanding links in payloads is now
		  supported for POST and PUT requests.


version 0.6.6 final (22-November-2010):
	* djblets.util:
		* Fixed a compatibility problem with JSONField and Django 1.1. It
		  was assuming support for Django 1.2's multi-database support.

		* Fixed multi-database support in Django 1.2 with JSONField, where
		  the default connection was always being used in one case.


version 0.6.5 final (20-November-2010):
	* djblets.datagrid:
		* MEDIA_SERIAL is now used for all the images in the datagrid
		  template. Patch by Ben Hollis.

	* djblets.util:
		* Added a @root_url decorator for use with get_absolute_url
		  implementations, which appends SITE-ROOT to any returned URLs.

		* Added a CounterField for atomically updating counters.

		  CounterField can be used to atomically increment or decrement
		  an integer stored in the database, on individual models or
		  on many models at a time. It's intended to substitute for
		  potentially expensive or numerous SQL queries that retrieve
		  counts of objects.

		* Updated the custom fields for Django 1.2 multi-database
		  compatibility.

	* djblets.webapi:
		* Fixed a bug in serializing 'long' values in XML.

		* Resources now Vary on HTTP Accept, meaning that the browser won't
		  cache the wrong response type when accessing the same resource
		  with two different requested mimetypes.

		* Reduced the SQL query count for resources.

		* Fixed problems that could occur with URLs when serializing objects in
		  a list and when returning links.


version 0.6.4 final (14-September-2010):
	* djblets.testing:
		* An undefined variable error when using the Selenium test support
		  has been fixed.

	* djblets.util:
		* Added an augment_method_from decorator for augmenting existing
		  functions.

		  This allows a subclass to augment a parent class's function's
		  documentation and decorators. The existing decorators are
		  automatically inherited. Where this becomes useful is where you have
		  several classes that share common logic, but may need further
		  restrictions or new documentation.

		  The defined function is meant to have an empty body (or 'pass'),
		  but it can contain code wich will be executed after the parent
		  function. No returned values will be used, however.

	* djblets.webapi:
		* When serializing a dictionary in a webapi response into XML, we
		  now properly serialize keys that are integers. They are serialized
		  as <int value="...">.

		* Fixed a circular dependency that occured between resources.py,
		  encoders.py, and core.py (depending on which was first imported).

		* The User resource now accepts a '.' in the username.

		* List-only resources now always have their get_list function called,
		  regardless of whether it had list_child_resources defined.

		* Singleton resources (resources that exist as a single child item
		  with no object list) must now have the 'singleton' parameter set
		  to 'True'.

		* HTTP Accept mimetypes and ?api_format= are now supported properly
		  for resources.

		* Specifying api_format in POST requests now works.

		* Resource classes instances can now be queried by class, using
		  the get_resource_from_class function.

		* Resource classes can now be introspected:

			* Functions can list which error classes the client can expect
			  to receive using the @webapi_response_errors decorator. It can
			  be queried using function.response_errors.

			* The list of fields that can or must be specified for
			  HTTP GET/PUT/POST can now be queried. It can be queried using
			  function.required_fields and function.optional_fields.

			* Usage of @webapi_login_required can now be checked by accessing
			  function.login_required.

			* The list of fields on a resource should now be a dictionary,
			  which can include a description of the field.

			* The custom links on a resource can now be explicitly listed
			  by overriding the get_related_links function.


version 0.6.3 final (4-July-2010):
	* djblets.testing:
		* Fixed Selenium unit testing to properly skip the tests when
		  the Selenium server was down.

	* djblets.util:
		* Added utility functions for HTTP Accept-based content negotation.

		  This adds new get_http_requested_mimetype and get_http_accept_lists
		  functions for doing content negotiation using the HTTP Accept request
		  header. This header allows clients to tell the server which mimetypes
		  it accepts or explicitly forbids, based on priorities, so that the
		  server can send the right data. This can allow a single URL to return
		  various forms of data based on the client (HTML, PDF, JSON, etc.).

		  The get_http_accept_lists() function parses the HTTP Accept request
		  header and returns sorted lists of acceptable mimetypes and
		  unacceptable mimetypes.  These are sorted based on the priorities in
		  the header.

		  The get_http_requested_mimetype() function takes a HttpRequest and a
		  list of supported mimetypes for that URL and then, based on the
		  results of get_http_accept_lists() and the supported mimetypes,
		  determines what mimetype the server should be using. If nothing is
		  supported, it will return None, and the server is expected to return
		  a HttpResponseNotAcceptable.

	* JavaScript:
		* This adds some stuff to gravy to make sites work better on the
		  iPhone/iPad versions of Safari.  A new $.proxyTouchEvents function
		  has been added, which causes touch screen events to be forwarded to
		  existing mouse event handlers. It's intended for basic use cases
		  where multi-touch events really don't need to be handled.

		* $.browser has been updated with a 'mobileSafari' check, making it
		  easier to determine whether we're running on the iPhone/iPad.

		* A workaround for jQuery bug #6446 has been implemented, which
		  basically fixes an issue with the result from $.offset() being
		  incorrect.

		* Tooltips are disabled on iPhone/Pad, as they're really not at all
		  useful and their hover events manage to get in the way of other
		  events.


version 0.6.2 final (13-May-2010):
	* djblets.log:
		* Fix a compatibility error with Python 2.4 and 2.5.


version 0.6.1 final (12-May-2010):
	* djblets.webapi:
		* Fixed a regression with the webapi auth handlers. They weren't
		  accepting the right arguments.


version 0.6.0 final (11-May-2010):
	* djblets.datagrid:
		* Fixed rendering issues with columns in the datagrids.

		  Adding columns to a datagrid would cause odd rendering issues. This
		  was due to not including the 'last' flag (indicating the last
		  column, in order to position the Edit Columns column properly) in
		  the cache key. We now add the key, which allows the datagrid to
		  render properly when adding or removing columns.

		* Fixed over-caching of columns.

		  There were a couple bugs where Djblets cached the rendered columns
		  too aggressively, causing links on cells to point to the wrong
		  addresses and columns to render incorrectly based on previous loads.
		  (Bug #1582)

	* djblets.log:
		* Switched the logging setup code to use a WatchedFileHandler,
		  which automatically reopens the log files for writing when they're
		  deleting (such as after log rotation).

	* djblets.testing:
		* Added the new djblets.testing module, which houses our old unit
		  testing helpers from djblets.util.testing.

		* Added new Selenium test suite support for automated browser
		  testing.

	* djblets.webapi:
		* Added a new resource-based model for doing more RESTful APIs.

		This introduces a new class for easily creating RESTful URL resources
		that can handle standard HTTP methods and return meaningful data in a
		nicely constructed hierarchy.

		By using WebAPIResource, a site can offer a very clean set of URLs to
		work with any object.

		There's a lot to this object, but it's all covered in the extensive
		documentation in webapi/resources.py.


version 0.5.9 final (28-March-2010):
	* djblets.util:
		* cache_memoize now converts all keys to plain strings, instead of
		  allowing unicode to be passed to the backend. Not all cache
		  backends allow for unicode keys.

	* djblets.siteconfig:
		* The same change for cache keys was made here as well.

	* djblets:
		* Added ez_setup.py to the source distribution.
		* Added djblets.__version__ and djblets.__version_info__.
		  __version__ is a variable containing the results of
		  djblets.get_package_version(), and __version_info__ contains
		  the version parts in a tuple.


version 0.5.8 final (27-March-2010):
	* djblets.datagrid:
		* Made many more speed improvements in the datagrids.

		  This builds upon the previous set of improvements.

		  We now parse and cache the cell and header templates before any
		  rendering is done, instead of doing it once per cell.

		  We also cache cells by their displayed content, so that two cells
		  that would show the same rendered data will only render once.
		  This is especially useful for cells showing such things as
		  usernames.

		  This can easily take seconds off the load of a heavy datagrid.

		* Objects in the datagrid with custom primary keys that aren't named
		  'id' now work.

		* The Edit Columns icon is now a pencil instead of just "...', making
		  it easier to see it and figure out its purpose. (Bug #910)

	* djblets.feedview:
		* The feedparser library is now only imported when needed. This
		  reduces startup time for requests by as much as a quarter of a
		  second, as feedparser is a very large library and takes time to
		  import.

		  This should improve performance for any site that at all lists
		  djblets.feedview in INSTALLED_APPS, even for pages not making use
		  of feedview.

	* djblets.siteconfig:
		* The stale settings issue appears to be fixed in this release. It
		  needs more testing in large deployments, but we've identified a
		  couple cases that would cause this problem and have fixed them.

		* The mail authentication information is now saved as plain strings
		  instead of unicode strings in order to fix a compatibility issue
		  with Python 2.6's HMAC library.

		* The SiteConfiguration's settings field is now read-only in the
		  Django administration UI in Django 1.2.

	* djblets.webapi:
		* WebAPIErrors can now take HTTP status codes that will be sent to
		  the browser. These default to 400, though the built-in errors may
		  define different codes.

		  This change does break backwards-compatibility if a client calling
		  the API makes the assumption that every result with a payload will
		  be an HTTP 200 OK. Clients shouldn't make these assumptions, but
		  it's possible that they do.

		* Added support for Basic HTTP Authentication.

		  Clients making a call when not logged in to a restricted URL will
		  now get an HTTP 401 Unauthorized, along with a WWW-Authentication
		  header specifying that Basic Auth is to be used.

		  Clients can use standard Basic Auth to pass credentials to any
		  URL requiring such authorization in order to log in. This removes
		  the need for special login URLs.

		  This makes APIs more accessible to applications like wget or
		  curl.

		* Added an easy way to do pagination with the web API.

		  API calls returning lists of data can now paginate the results,
		  returning only a certain amount of data. The results and the
		  total number of items across all pages will be returned.

		  URLs are provided in the resulting JSON payload that point to the
		  previous or next queries. Callers can pass a 'start' parameter to
		  the URL to specify the first item's index (0-based), and
		  'max-results' to specify the maximum number of items it wants in
		  that request (which may be capped server-side).


version 0.5.7 final (14-February-2010):
	* djblets.datagrid:
		* Columns in datagrids can now augment the queryset before actually
		  querying the database. This allows them to prefetch information
		  instead of having to do a query per-row.

		  This also now by default globally caches the resulting data in
		  Column.render_data if displaying a foreign key. This means that if
		  several rows are all referencing the same User object, for instance,
		  there will be only one query for that object instead of one per row.

	* djblets.log:
		* Add a title to the Server Log page.

	* djblets.util:
		* Fixed image cropping with the new Django storage support.

		  Python Image Library was confused about the format to save the
		  resulting image in when cropping. We now pass in the appropriate
		  format in order to allow it to save. We also log any failures that
		  may come up. (Bug #1396)

	* JavaScript:
		* Allow the classes in modalBox to be customized on a per-instance
		  basis, allowing for more custom types of modalBoxes (such as a
		  specially stylized help box). Patch by Hussain Bohra.

		* Added a new $.fn.scrollIntoView function. This will ensure that the
		  target element is visible on-screen.


version 0.5.6 final (15-November-2009):
	* djblets.auth:
		* RegistrationForm now takes in a request.
		* Extra context can be passed to the template for the registration
		  form.


version 0.5.5 final (22-October-2009):
	* JavaScript:
		* Fix a bug on Internet Explorer when setting the white-space
		  property on an auto-size text area. (Bug #1349)


version 0.5.4 final (4-October-2009):
	* djblets.datagrid:
		* Compatibility updates for the Django 1.2 development branch.

	* JavaScript:
		* On Google Chrome, the text areas would grow by a line with every key
		  pressed. Patch by Cory McWilliams. (Bug #1145)

		* On Safari 4, the text areas wouldn't auto-resize based on text.

		* On Firefox, the text areas would shrink too much when deleting text.


version 0.5.3 final (17-September-2009):
	* djblets.siteconfig:
		* Updated to work with Django 1.1's admin UI stylesheets.


version 0.5.2 final (15-September-2009):
	* General:
		* Added copyright and MIT license headers to all files.

	* JavaScript:
		* inlineEditors now prevent the event from bubbling up when
		  clicking their target element. This means that a target element
		  inside of an <a href="..."> will no longer cause the page to
		  change when clicking the element. (Bug #1221)

	* djblets.auth:
		* Deleted the password recovery code. It was intended for use in
		  an old version of Django and has since been supplanted by
		  Django. We don't believe anyone is using it or should be
		  encouraged to use it.

	* djblets.log:
		* Added a Server Log view for administration UIs. This is used
		  to display the server log (using the Python logging defaults from
		  djblets.log). The log is filterable and sortable.

		* Exceptions are now logged when using LoggingMiddleware. When an
		  exception occurs, the stack, username and URL are logged.

	* djblets.util.misc:
		* cache_memoize will now always ensure that cache keys will never
		  exceed the maximum key length. If the key is larger, an md5sum
		  of the key is used instead. Patch by Thilo-Alexander Ginkel.


version 0.5.1 final (2-August-2009):
	* JavaScript:
		* Added a clear() function to $.funcQueue(), which clears the
		  queue and prevents any further processing until it's next started.

	* djblets.util.filesystem:
		* Added the new djblets.util.filesystem for filesystem-related
		  functionality.

		* This currently contains is_exe_in_path, which checks if an
		  executale exists in the system path. This will do intelligent
		  file extension determination. It expects an application name without
		  a file extension (such as "cvs") and will append the ".exe" on
		  Windows. This is an improvement over the method we used in Review
		  Board before where we blindly searched for "cvs" (which could in
		  theory exist yet not be an executable) on Windows, or "cvs.exe"
		  (which could in theory exist yet not be an executable) on Linux.


version 0.5 final (20-June-2009):
	* Final release of Djblets 0.5.

	  This release was made to go alongside Review Board 1.0. While Djblets
	  works its way to its own 1.0, we will attempt to not break any existing
	  API. However, it is important to note that Djblets is not API frozen
	  at all yet.

	  We advise developers to continue to work against Djblets SVN/nightlies,
	  but to base production applications on 0.5.


version 0.5 rc2 (13-June-2009):
	* General:
		* Properly list the license as MIT, not GPL, in setup.py.
		  (Bug #1120)

	* JavaScript:
		* Prevent funcQueue.start() from being called when the queue is
		  already started.

	* djblets.datagrid:
		* Added speedups when sorting columns. We used to generate an SQL
		  query that pulled in all information in the order specified by
		  the columns, but this could be slow for large data sets. We now
		  do the minimal query, retrieving only the object IDs, and then
		  fetch data on those specific IDs in a second query. The end result
		  is a significant speedup in rendering datagrids when used with
		  large amounts of data.

	* djblets.log:
		* Fix logging when we're unable to write to the log file. We now
		  fall back on stderr. Patch by Paolo Borelli.

	* djblets.util.fields:
		* Fixed a typo in a variable name that caused problems in JSONField
		  when getting data in an unexpected format.


version 0.5 rc1 (3-May-2009):
	* JavaScript:
		* Clicking the edit icons for inlineEditors no longer causes the
		  page to scroll in some browsers. (Bug #1057)

	* djblets.datagrids:
		* Sped up the datagrids in some cases by always including related
		  objects (up to one depth level) in the query for the datagrid.

	* djblets.siteconfig:
		* Prepended the site's domain to the siteconfig cache key, making it
		  possible to use multiple siteconfig-based apps on the same server.
		  (Bug #986)

		* Saving a SiteConfig didn't always cause other instances of that
		  SiteConfig on the server to reload, meaning that people would
		  sometimes have to restart the server to get settings to apply.
		  This is now fixed.
		  (Bug #734)

		* Removed a redundant key for the timezone.

	* djblets.util.templatetags.djblets_utils:
		* The ageid filter now returns an empty string if passed 'None' as
		  the timestamp.


version 0.5 beta 1 (28-March-2009):
	* JavaScript:
		* Moved to using jQuery 1.3.2.

		* Small performance improvements in tooltip and modalBox.

		* The edit icons in an inlineEditor are now accessible, so they can
		  be activated by pressing the Enter key in Firefox. Patch by
		  Brad Taylor. (Bug #965)

	* djblets.util.fields:
		* JSONField and Base64Field now properly serialize to a JSON file,
		  so long as the patch at http://code.djangoproject.com/ticket/9522
		  is applied.

		* Objects saved in the admin UI that have a Base64Field no longer
		  causes garbage in the field. The fields are now saved properly.
		  (Bug #918)

	* djblets.gravatars:
		* Added an "alt" attribute for the generated gravatar image, in order
		  to fix XHTML compliance.

	* djblets.datagrids:
		* Fixed some XHTML validation errors. Patch by Onkar Shinde.
		  (Bug #932)


version 0.5 alpha 3 (15-February-2009):
	* JavaScript Bugs Fixed:
		* Fixed some major performance issues in autoSizeTextArea.

		* Fixed a bug with Safari and inlineEditor where Safari would
		  sometimes crash due to autoSizeTextArea. We now just disable
		  the autoSizeTextArea functionality.

		* inlineEditor no longer allows startEdit to be called when editing
		  is already enabled.

	* New Features:
		* Added new set_etag, etag_if_none_match, etag_if_match functions
		  for working with ETags.

		* Added a new jQuery.fn.html() method that works around IE's broken
		  innerHTML implementation. innerHTML in IE would strip whitespace,
		  which was bad when inserting into <pre> and <textarea> tags.



version 0.5 alpha 2 (3-February-2009):
	* JavaScript:
		* We now include and require jQuery 1.3.1 and jQueyr-ui 1.6rc5.

		* Added support for starting an inlineEditor in the opened state,
		  and prevent animations when starting or forcing it to be open.

		* Disabled keypress propagation for inlineEditor. This fixes a bug
		  in Review Board's diff viewer (bug #838).

	* djblets.gravatars (new):
		* Added basic support for gravatars. This provides a {% gravatars %}
		  template tag for displaying a gravatar based on a User object.
		  See http://www.gravatar.com/ for more information on Gravatars.

	* djblets.util:
		* Added a {% include_as_string %} tag for including a template
		  as a JavaScript string.

		* Added the ability to generate media and AJAX serial numbers based
		  on the media files and template files. These can be appended to
		  the media and AJAX URLs which, in combination with aggressive
		  Expires headers, can drastically speed up load times of sites.

		  See djblets.util.context_processors and
		  djblets.util.misc.generate_cache_serials.

	* djblets.webapi:
		* Set the mime type for JSON responses to application/json,
		  except when responding to an upload, in which case text/plain
		  is used.

		* Fixed a bug where WebAPIResponse._get_content was called too
		  frequently and in some cases generated a 500 error.<|MERGE_RESOLUTION|>--- conflicted
+++ resolved
@@ -1,4 +1,3 @@
-<<<<<<< HEAD
 version 0.8.0 alpha 1 (9-November-2013):
 	* Compatibility:
 		* Djblets now requires Django 1.5. At this time, it is not tested
@@ -142,7 +141,8 @@
 
 		* Specifying a negative index for the `start` query parameter on list
 		  resources no longer triggers an HTTP 500. It's now interpreted as 0.
-=======
+
+
 version 0.7.25 final (28-November-2013):
 	* djblets.auth:
 		* Added some human-readable labels for RegistrationForm.
@@ -155,7 +155,6 @@
 		  This is useful for e-mail addresses as usernames.
 
 		  Patch by Mark Côté.
->>>>>>> 183024b8
 
 
 version 0.7.24 final (21-November-2013):
