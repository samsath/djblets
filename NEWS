<<<<<<< HEAD
version 0.7.15 final (26-May-2013):
	* djblets.extensions:
		* Extension classes can now define a 'metadata' variable to override
		  the package's metadata. This uses standard PyPI metadata fields.
		  Using this, single Python package can provide several extensions.

		* TemplateHooks subclasses can now override a new render_to_string
		  function to do their own processing and rendering, instead of
		  simply rendering the provided template_name.

		* The template_name parameter to TemplateHook is now optional.

		* The Django template loader cache is now reset when syncing
		  extension settings or enabling/disabling an extension.

	* djblets.webapi:
		* Added a "is_webapi_handler" attribute to WebAPIResource.

		  This allows for introspection from any middleware that's going
		  to call a view. It can test if this is set on the view to know
		  whether it's calling into an API handler.


version 0.7.14 final (6-May-2013):
	* JavaScript:
		* inlineEditor now emits a "cancel" event when pressing OK without any
		  modifications. Previously, there was no indication that it had
		  finished.

		* inlineEditor's "complete" event now has the initialValue parameter
		  (which comes after the new value) set correctly. Previously, it was
		  always the same as the value, making it hard to determine if
		  anything had changed.

		* $.fn.html() now works with setting empty strings.

	* djblets.gravatars:
		* Added get_gravatar_url_for_email.

		  This returns the gravatar URL for a given e-mail address, rather
		  than needing a User object.

	* djblets.webapi:
		* The cache of known URI templates for a RootResource now works
		  properly when the path leading to the RootResource can change.

		* When serializing an object while using ?expand, any QuerySet
		  will be converted to a list. This prevents any changes from
		  happening between serializing and rendering.


version 0.7.13 final (26-April-2013):
	* djblets.log:
		* Added enhanced request logging.

		  This supplements Python's logging functions (logging.info, etc.)
		  to take an optional request= parameter. When passed, the logging
		  information will show some additional details (by default, the
		  username and path) related to the log entry, helping with
		  debugging.

	* djblets.siteconfig:
		* Changing and loading the site_static_url setting will now actually
		  cause static media files to be loaded from that URL.


version 0.7.12 final (19-April-2013):
	* djblets.datagrid:
		* Massively speed up datagrid rendering.

		  The rendering code for datagrids had a flaw where it would
		  re-populate some state for every cell, and this could be very
		  expensive. It's now reused on all cells.

		  We saw this with one application where a datagrid would take
		  6 seconds to render. Now it takes 0.5 seconds.

	* djblets.extensions:
		* Added an install_extension function to ExtensionManager.

		  This can be used to install extensions dynamically from a file
		  or URL.

		  Patch by Surya Nallu.

	* djblets.util.fields:
		* CounterField now allows incrementing/decrementing by values other
		  than 1.

		  Patch by Raja Venkataraman.

	* djblets.util.templatetags:
		* The thumbnail and crop_image template tags now work with
		  Django Storage backends.

		* Added a save_image_to_storage function in djblets_images that
		  makes it easy to save image data to Storage backends.

	* djblets.webapi:
		* Resources now consider both Last Modified and ETag headers
		  simultaneously when determining if a cached payload is still
		  valid. Previously, if the Last Modified timestamps were the same,
		  the ETag check would fail.


version 0.7.11 final (21-February-2013):
	* General:
		* Require Django 1.4.5 as a minimum.

		  This is the latest security release of Django. For more information,
		  see https://www.djangoproject.com/weblog/2013/feb/19/security/

	* djblets.extensions:
		* "config/" and "db/" links for extensions are now generated
		  properly when specifying a custom SITE_ROOT. (Bug #2843)

		  Patch by Raja Venkataraman.

	* djblets.log:
		* Added an Admin UI setting for changing log levels. This is the
		  'logging_level' setting in siteconfig, which controls
		  settings.LOGGING_LEVEL.

		  Patch by Raja Venkataraman.

	* djblets.siteconfig:
		* Added new 'list-siteconfig', 'get-siteconfig', and 'set-siteconfig'
		  management commands for manipulating siteconfig configuration
		  from the shell.


version 0.7.10 final (6-February-2013):
	* djblets.util.fields:
		* CounterField was failing to use the initializers for brand new
		  instances of a model, defaulting to None instead.

		  Patch by Raja Venkataraman.


version 0.7.9 final (27-January-2013):
	* JavaScript:
		* modalBoxes now use z-indexes of 99 and 100 for the box and content,
		  instead of 11000 and 11001.

	* djblets.datagrid:
		* Columns data by way of field access can now span field relationships.
		  For example, "some.other.object.field" can now be used.

		  Patch by Alexander Artemenko.

	* djblets.extensions:
		* Fixed a failure when clearing extension info.

		  Extensions that weren't properly set up yet were causing a crash
		  when attempting to reload the list of extensions.

	* djblets.siteconfig:
		* When loading the stored timezone, we're now longer setting
		  os.environ['TZ'] to that timezone. Instead, we're just activating
		  that timezone for Django only.

		  This works around some problems with auto-reload threads (which will
		  still be on the default timezone instead of the loaded one) and
		  importing certain Python eggs, which would end up causing file
		  timestamps relative to different timezones. That would cause
		  autoreload to kick in prematurely and break any spawned processes.

	* djblets.webapi:
		* Fixed a bug where list resources that had an unknown ID in the URL
		  could end up throwing an exception instead of returning a 404.

		  Patch by Niklas Hambuechen.


version 0.7.8 final (19-December-2012):
	* JavaScript:
		* Fixed a crash when enabling/disabling an inlineEditor without an
		  edit icon.


version 0.7.7 final (16-December-2012):
	* djblets.datagrid:
		* Fixed a possible XSS exploit in datagrids. Patch by
		  Alexander Artemenko.

		* Failures during rendering the datagrid now results in a traceback.

	* djblets.extensions:
		* Database evolutions are no longer applying using
		  evolve --hint --execute. This fixes unintentional database
		  changes elsewhere.

	* JavaScript:
		* The second display of an inlineEditor no longer breaks the size
		  of the editor.


version 0.7.6 final (8-December-2012):
	* JavaScript:
		* inlineEditor now supports changing an "enabled" option, allowing
		  editors to start out enabled or disabled, or dynamically change
		  that state.

		  Patch by Jesus Zambrano.

	* djblets.siteconfig:
		* Siteconfig now handles old-style CACHE_BACKEND values and
		  new-style CACHES[cachename] dictionaries in hte 'cache_backend'
		  setting.

	* djblets.util.cache:
		* Added normalize_cache_backend.

		  This can take either an old-style CACHE_BACKEND or new-style
		  CACHES[cachename] and return a valid entry for CACHES['default'].

	* djblets.webapi:
		* Added unregister_resource_for_model.

		  This is useful for extensions that called register_resource_for_model.

		  Patch by Steven MacLeod.


version 0.7.5 final (30-November-2012):
	* djblets.siteconfig:
		* Fixed a couple missing imports.


version 0.7.4 final (29-November-2012):
	* djblets.siteconfig:
		* The stored cache_backend setting is now deserialized into
		  settings.CACHES['backend']. This leaves other caches
		  unaffected and stops accessing settings.CACHE_BACKEND.


version 0.7.3 final (29-November-2012):
	* This version contains all the fixes and functionality of 0.6.27.

	* General:
		* Django 1.4.2 is now required.

		* All admin-related templates have been changed to better fit
		  the admin template structure and styles. This includes siteconfig
		  and logs.

	* djblets.extensions:
		* Extension lists and state are now synchronized across
		  threads/processes/servers.

		* Extension subclasses now must capture all variable arguments
		  (*args, **kwargs) and pass them to the parent constructor.

		* URLHook, admin URLs, and API resource URLs are all now added and
		  removed properly when an extension is enabled or disabled.

	* djblets.util:
		* Cache keys are now bound to the SITE_ROOT, if one is set, to
		  prevent leakage across instances. (Bug #2538)

		* Added DynamicURLResolver in djblets.util.urlresolvers.

		  This can be added to a urlpatterns list to provide an entry point
		  for dynamically adding or removing URLs on a site. This is used
		  primarily for extensions.

	* djblets.webapi:
		* API handler functions that specify allow_unknown=True in
		  @webapi_request_fields can now retrieve all extra fields as
		  an 'extra_fields' argument.

	* JavaScript:
		* The jQuery dependency has been updated to 1.8.2, and
		  jQuery-UI to 1.8.24.

		* inlineEditor's animation speed has increased, and is now
		  customizable through options.fadeSpeedMS.

		* inlineEditor now does a better job of matching the parent
		  container's bounds.

		* inlineEditor no longer activates when simply selecting text.
		  Patch by Dave Druska.

		* Added a $.fn.retinaGravatar function that, on Retina-capable
		  displays, requests a larger gravatar for the given URL
		  specified in an <img/>.


version 0.7.2 final (26-September-2012):
	* This version contains all the fixes and functionality of 0.6.24.

	* General:
		* Styled all admin UI templates to add a "title" class to <h1> page
		  titles. This affects extensions, log viewer, and siteconfig.

	* djblets.log:
		* Fixed the columns to match the style of other admin UI columns.

	* djblets.pipeline:
		* Our 'bless' compiler is now compatible with the latest versions of
		  pipeline.

	* JavaScript:
		* modalBox's positioning is now properly centered. It was previously
		  just off-center a bit.


version 0.7.1 final (3-August-2012):
	* Added the contrib directory to the source distribution.

	  This solves a packaging problem when not using eggs.


version 0.7.0 final (2-August-2012):
	* General:
		* Djblets now requires Django 1.4.1+.

		* Added localized timezone awareness. Datagrids, log generation,
		  and various utility functions now operate in the user's
		  pre-configured local timezone.

		* Djblets now uses Django's standard static media support.
		  It looks for bundled media files using the static support.
		  Applications must have STATIC_URL, STATIC_ROOT, etc. configured
		  correctly.

	* djblets.datagrid:
		* DateTimeColumn and DateTimeSinceColumn are now timezone-aware.

	* djblets.extensions:
		* Added a framework for supporting loadable, configurable extensions
		  in Django-based sites.

		  Extensions can be used to augment the functionality of a webapp.
		  Webapps can provide hooks in their codebase at any point they want
		  to extend. These can come in the form of template hooks, URLs hooks,
		  admin UI hooks, and other in-process hooks.

		  A webapp will provide a single ExtensionManager, specifying the name
		  of a Python setuptools entrypoint. This entrypoint will be scanned
		  for any installed packages on the system that provide Extension
		  subclasses. Integration in the Administration UI is provided by
		  linking to the provided admin URLs.

		  WebApps will typically only have a single ExtensionManager, but it is
		  possible for it to have multiple ExtensionManagers, allowing
		  different modules to provide their own extension mechanisms.

		  Extensions themselves can depend on other extensions. Dependency
		  resolution happens automatically when enabling extensions.

		  Extensions also have easy support for configuration forms in the
		  admin UI. All data is automatically loaded and stored in the
		  database.

		  This is an experimental feature, and at this point we are not
		  guaranteeing compatibility between 0.7.x releases. 0.8 will have
		  a stable API.

	* djblets.util:
		* ModificationTimestampField, http_date, and the the ageid filter have
		  been made timezone-aware.

		* Added a TimeZoneField, which displays all known timezones for
		  selection. The timezones come from the pytz module, which is now
		  a dependency of djblets.
=======
version 0.6.29 final (27-July-2013):
	* djblets.datagrid:
		* Data pulled from the database and rendered into cells are always
		  escaped now. Custom columns can still override this by providing
		  their own rendering.
>>>>>>> 190ab9ca


version 0.6.28 final (20-February-2013):
	* General:
		* Require Django 1.3.7 as a minimum.

		  This is the latest security release of Django. For more information,
		  see https://www.djangoproject.com/weblog/2013/feb/19/security/

	* djblets.datagrid:
		* Fixed a possible XSS exploit in datagrids. Patch by Alexander
		  Artemenko.

		* Failures during rendering the datagrid now results in a traceback.

	* djblets.util.fields:
		* CounterField was failing to use the initializers for brand new
		  instances of a model, defaulting to None instead.

		  Patch by Raja Venkataraman.


verrsion 0.6.27 final (24-November-2012):
	* djblets.gravatars:
		* The gravatar URL used for HTTPS connections now uses
		  https://secure.gravatar.com and not https://www.gravatar.com.

	* djblets.webapi:
		* The allowed_mimetypes list in WebAPIResource is no longer
		  getting polluted with every WebAPIResource's allowed item and list
		  mimetypes.


version 0.6.26 final (5-November-2012):
	* djblets.gravatars:
		* Added a get_gravatar_url() function, which can be used to get
		  the URL for a user's gravatar without generating HTML.

		* Made gravatar support smart enough to choose an HTTP vs. HTTPS
		  URL, depending on what was used to access the page. (Bug #2768)

	* djblets.webapi:
		* generate_etag() and serialize_*_field() functions now take a
		  request parameter.

		  This requires that all callers update their serialize_*_field()
		  functions to take a **kwargs parameter.

		  This breaks backwards-compatibility, but is a necessary change.

		* Resource handler functions that provide default values for
		  parameters can now expect those to be used. Previously, when
		  a parameter to the API wasn't provided, the value passed would
		  be None.


version 0.6.25 final (27-October-2012):
	* General:
		* Require Django 1.3.4.

		  This is a simple release that just bumps our Django requirement,
		  in order to not have issues with consumers depending on the
		  latest security release in the 1.3.x branch.


version 0.6.24 final (25-September-2012):
	* djblets.feedview:
		* We now use the latest upstream of feedparser instead of an older
		  bundled version. This keeps us updated and prevents a security
		  issue with the version we shipped.


version 0.6.23 final (24-September-2012):
	* General:
		* We now require Django 1.3.3.

		  Previous versions claimed to work with Django 1.1.1 or higher,
		  but for the remainder of the 0.6.x line, we plan to stay only on
		  Django 1.3.x.

		  For Django 1.4+ support, use the latest 0.7.x releases.

	* djblets.util:
		* Added djblets.util.humanize.

		  This currently contains a humanize_list function. It's the same
		  as the template filter we provide, but is a bit nicer to include
		  and work with than a filter.

	* djblets.webapi:
		* Added an Item-Content-Type header to web API responses for
		  list resources.

		  This header contains the mimetype for the items in the list, making
		  it possible to determine what to use when fetching the items. The
		  documentation has been updated on how to use this.


version 0.6.22 final (31-July-2012):
	* djblets.util:
		* User and AnonymousUser are no longer imported globally in
		  the djblets_utils templatetags. This fixes some breakages in
		  apps that imported this file to get access to filters, but weren't
		  running in a Django settings environment.


version 0.6.21 final (24-July-2012):
	* djblets.util:
		* Fixed a bug with ifuserorperm and non-int IDs.


version 0.6.20 final (21-July-2012):
	* djblets.datagrid:
		* Improved performance of the datagrids.

		  Datagrids now fetch all needed ForeignKey-related objects in one
		  go, instead of having one query per unique object. This can reduce
		  the query count substantially.

	* djblets.util:
		* The ifuserorperm template tag now accepts both IDs and User
		  objects, allowing comparisons to be made without fetching the
		  User.


version 0.6.19 final (11-June-2012):
	* JavaScript:
		* inlineEditor no longer bubbles keypress events up. This helps prevent
		  problems with global key handlers being greedy.


version 0.6.18 final (5-June-2012):
	* djblets.siteconfig:
		* Settings form rows in the template now have IDs indicating the row
		  (in the form of "row-{{fieldname}}") and CSS class names
		  ("field-{{fieldname}}").

		* Help text for fields are now marked as safe, so that the contents
		  aren't escaped.

		* The form's disabled_reasons is no longer assumed to be populated.

		* The initial field values are now always set. Previously, they would
		  only be set if the field type was a boolean, or the value didn't
		  evaluate to false, which broke numeric fields set to 0.

	* djblets.util:
		* Added a json_dumps filter, which serialized a value to JSON.


version 0.6.17 final (2-April-2012):
	* djblets.gravatars:
		* Gravatars are no longer hard-coded to be jpegs. This was
		  breaking some gravatars.

	* JavaScript:
		* inlineEditor now has a showRequiredFlag option for indicating if
		  a field is required.

		  No validation is done on this, but an asterisk is displayed in
		  order to indicate that it's required.

		  Patch by Yazan Medanat.

		* inlineEditor now indicates when its dirty state changes.

		  A new "dirtyStateChanged" signal is emitted whenever the dirty
		  state changes, which happens as the result of a number of
		  different events. Looking up the dirty state is now cheaper, as
		  it's calculated when needed instead of on lookup.

		  Patch by Jim Chen.


version 0.6.16 final (26-February-2012):
	* djblets.datagrid:
		* Removed an extraneous </span> in the paginator.
		* Fixed a compatibility issue with Django 1.4 in the queries.

	* djblets.util:
		* Fix parsing of tokens in a blocktag in Django 1.4.

		  We were failing to pass a tuple to parser.parse() when specifying the
		  end tags for a block tag. Somehow this never bit us before, but a
		  seemingly unrelated change in Django 1.4 triggered this broken
		  behavior, making all custom blocktags break.

		  This led to some false-positives in other fixes, where it seemed that
		  removing custom tags starting with "if" solved things. In reality, it
		  didn't solve anything. It just masked the problem.

		  This change should be compatible with all versions of Django.

	* djblets.webapi:
		* Add support for resource-specific mimetypes.

		  A common method for REST services is to have payloads returned with
		  resource-specific mimetypes. These can help to identify the format of
		  a payload (useful for automatic bindings) without having to inspect
		  the URI.

		  This adds support for easily telling a resource to return such
		  mimetypes.  If mimetype_vendor is specified, WebAPIResource can
		  populate the accepted mimetypes list with some
		  vendor/resource-specific mimetypes that will be used by default for
		  any responses.

		  When there's a vendor mimetype, the resources will use the resource
		  names for the mimetypes, but these can be overridden using
		  mimetype_list_resource_name and mimetype_item_resource_name.

		* Accept "true" as a valid boolean value in the web API.
		  Patch by Jim Chen.


version 0.6.15 final (13-December-2011):
	* djblets.pipeline:
		* Replaced the djblets.compress module with djblets.pipeline.

		  django-compress was deprecated shortly after our 0.6.14 release, with
		  django-pipeline being the successor. As such, we've decided to get rid of
		  the djblets.compress support and just replace it with equivalent pipeline
		  support.

		  We're not aware of any projects this will break.

	* djblets.util:
		* Fixed Django 1.4 compatibility.

		  djblets.util.misc was importing RegexURLPattern from a location that
		  no longer worked. This has been updated to use the proper import path.


version 0.6.14 final (9-November-2011):
	* djblets.compress:
		* Added a new filters for django-compress that handles lesscss
		  (http://lesscss.org) files and automatically converts/deploys as
		  CSS.

		* Added new templates for django-compress that handles the
		  MEDIA_SERIAL suffix.

	* djblets.siteconfig:
		* The settings template now allows fields to not have a label by
		  setting "fields_no_label" to True in the form class. Patch by
		  Hongbin Lu.

	* djblets.webapi:
		* Fixed authentication failures when ":" was in the password.
		  Patch by Dave Druska. (Bug #2334)

	* djblets.util:
		* The jQuery and jQuery-UI versions are now referenced in only one
		  place, in js/jquery.html and js/jquery-ui.html. Other templates
		  can include these and keep up-to-date with the versions Djblets
		  provides.

		  Projects can override these templates to provide their own
		  hard-coded versions.

		  In the next release, these will switch to the Google CDN by default.


version 0.6.13 final (7-October-2011):
	* djblets.log:
		* Include the HTTP method in the new page request logs.

	* djblets.util:
		* Moved controlled_subprocess into djblets.util.contextmanagers.

		  This makes it easier to selectively import on Python 2.4.

		* Fixed a syntax error in controlled_subprocess on Python 2.4 and 2.5.


version 0.6.12 final (6-October-2011):
	* djblets.log:
		* Allow logging page access times.

		  If settings.LOGGING_PAGE_TIMES is set to True, page access times
		  (along with HTTP method, URL, and user) are logged. This can be
		  handy in tracking performance problems and blocked page loads.

	* djblets.util:
		* Added a controlled_subprocess context manager for Python 2.5+.

		  This is useful for using subprocess.Popen on a process that may end
		  up blocking. It ensures that a blocked process will terminate.

		  This is experimental and may change in behavior, or move to a new
		  file.

		  Patch by Mike Conley.

	* djblets.webapi:
		* API authorization failures, misparsed headers, and authorization
		  attempts are now logged.


version 0.6.11 final (10-September-2011):
	* djblets.testing:
		* Added a new TestCase class and @add_fixtures decorator for
		  having fixtures specific to text functions.

	* djblets.util:
		* Fixed defaults on counter fields on new model instances.

		  Counter fields on new model instances were being set to 0, preventing
		  them from recomputing the next time they're accessed. This would
		  cause any new models to be incorrect. They're now initialized to
		  NULL instead. (Bug #2268)


version 0.6.10 final (20-August-2011):
	* djblets.datagrid:
		* Log failed attempts at finding cell templates, in order to aid
		  debugging.

	* djblets.feedview:
		* Don't fail with an uncaught exception if loading an RSS feed fails.
		  (Bug #2189)

		  If loading the RSS feed fails (if it's behind a proxy, for example),
		  feedview would raise an error. Now it provides the error data for
		  the caller to render.

	* djblets.log:
		* Fixed a date range calculation bug in the log viewer. (Bug #2218)

		  The "This Month" view in the log viewer was broken due to it
		  attempting to use the beginning of the date range calculated, which
		  was 0, instead of 01.  Since we can assume the start of the month
		  will continue to be 1 for the foreseeable future, we can just
		  hardcode this and be safe.

		  Patch by Lee Loucks.

	* djblets.util:
		* Added a make_cache_key function for generating usable cache keys.

		  The make_cache_key function generates a cache key guaranteed to be
		  able to fit inside the memcached key length restrictions. It will
		  generate a MD5 hash of the key if it exceeds the length.

		  This is the same logic that cache_memoize uses to build the keys.
		  It can be used to perform other operations on that key.

		  Patch by Vlad Filippov.

		* Allow JSONField to store up to 4GB of data on MySQL. (Bug #1481)

		  JSONField on MySQL was hard-coding the "TEXT" column type,
		  allowing only 64KB of data. Now it uses the default for Django's
		  TextField, which is 4GB.

		  This won't break compatibility with existing fields, but those
		  fields won't gain the benefits. To update an existing field on
		  MySQL, you will need to perform the following:

		      ALTER TABLE table_name MODIFY field_name LONGTEXT;

		* Fixed a storage problem with large cache data. (Bug #1660)

		  Large cache data was encoded incorrectly, causing anything stored to
		  become unloadable, meaning it'd have to be recomputed. This was due
		  to a string being stored for all but the last chunk, instead of a
		  string wrapped in a list.  This affects any data that, after being
		  picked and zlib-compressed, is over 1MB in size.

	* djblets.webapi:

		* Make it easier to debug invalid data types in @webapi_request_fields.

		  If using an invalid data type in the @webapi_request_fields listing,
		  you'd see a cryptic error being raised. Now the field is ignored
		  and an error is logged.


version 0.6.9 final (21-July-2011):
	* djblets.auth:
		* Add optional first and last name fields to RegistrationForm.

		* Prevent occasional errors when calling delete_test_cookie().

		  Sometimes validate_test_cookie() will work and then delete
		  delete_test_cookie() will throw an error. If the test cookie is
		  already gone from the session, we no longer care if it fails to
		  be deleted.

	* djblets.datagrid:
		* Fixed an occasional crash due to id_list not being set. (Bug #1526)

		* Fixed an occasional rendering error caused by a 'None' object being
		  rendered.

		* Changing datagrid columns no longer loses the current page you're on,
		  or other view settings. Patch by Simon Wu.

	* djblets.util:
		* Added a ifnotuserandperm template tag, which is the negation of
		  ifuserandperm. Patch by Hongbin Lu.

	* djblets.webapi:
		* Add support for browser-side caching of webapi resources.

		  WebAPIResource now has a few new properties and methods for handling
		  browser-side caching. Resources can handle Last Modified timestamps
		  or ETags, and generate them either based on fields or through custom
		  functions.

		  This can speed up access to resources, improving performance both
		  client-side and server-side.

	* JavaScript:
		* Prompt when canceling a dirty inlineEditor by default. (Bug #2096)

		  inlineEditor now prompts the user if they cancel via Escape or the
		  Cancel button when the editor is dirty. The user has a chance to
		  change his mind instead of just losing everything he wrote. This can
		  be turned off per-inlineEditor.

		* Support Control-S for saving on inlineEditors. (Bug #1958)

		  When editing a long block of text on an edit field, it's handy to be
		  able to save periodically. Now, pressing Control-S will now trigger a
		  save without closing the field. Patch by Hongbin Lu.


version 0.6.8 final (23-June-2011):
	* djblets.datagrid:
		* Fixed an occasional ValueError with the datagrid.

		  On occasion, the "active" state of a column can sometimes be
		  True when the column isn't in self.datagrid.columns, which meant
		  it would throw a ValueError when trying to remove itself from the
		  list. We're more bullet-proof now.

	* djblets.gravatars:
		* The gravatar templatetag no longer errors out if the provided user
		  is anonymous.

	* djblets.log:
		* The "Logging to..." lines are now only logged when settings.DEBUG
		  is on.

	* djblets.util:
		* JSONField no longer errors out if blank=False is used. (Bug #2015)

		* Fixed escaping of label names in label_tag() on newer versions
		 of Django.

	* djblets.webapi:
		* Fixed a problem when settings.WEB_API_ENCODERS isn't set.

		  Our fallback for when this setting wasn't set was broken, causing
		  new errors.


version 0.6.7 final (9-January-2011):
	* djblets.datagrid:
		* The datagrids now use a RequestContext when rendering cells, allowing
		  the columns or templates to access data from context processors.

	* djblets.siteconfig:
		* The form body of a siteconfig settings page can now be replaced.
		  It's now stored in the "form_content" block.

		* SiteConfigurationManager no longer crashes if trying to clear
		  the cache for a SiteConfiguration that no longer exists.

	* djblets.testing:
		* The Selenium test suite has been updated to support Django 1.2's
		  multi-database support. Previously, fixtures would fail to load
		  if using the new settings.DATABASES variable.

	* djblets.util:
		* The @augment_method_from decorator wasn't properly calling up the
		  decorator chain, preventing some decorators from being invoked. This
		  has been fixed to ensure all decorators are called.

	* djblets.webapi:
		* Due to the @augment_method_from breakage listed above, webapi
		  decorators could fail to add their own checks, causing various
		  problems in field checking and authentication. This is now fixed.

		* The Permission Denied (HTTP 403) errors being returned weren't
		  sufficient for clients that weren't authenticated. Now, an
		  unauthenticated client will instead see Not Logged In (HTTP 401)
		  errors.

		* The HTTP_AUTHORIZATION header is now checked on all requests. When
		  provided by the client, it will be used for authentication. This
		  means that clients can now force a login from their very first
		  request on, instead of requiring a HTTP 401 Unauthorized being
		  sent out first.

		  This will also prevent multiple logins across different requests
		  from the same client, when the HTTP_AUTHORIZATION header is passed
		  on each request. This makes requests less heavy-weight and prevents
		  the last_login timestamp on the User from being updated on each
		  request.

		  As part of this change, any webapps manually using the
		  @webapi_login_required decorator without the new resource code
		  will no longer support HTTP Basic auth. However, this was never
		  a supported feature anyway, and was more there by accident.

		* The 'api_format' parameter in requests is now treated specially
		  and doesn't trigger any invalid attribute errors during field
		  validation.

		* WebAPIResource.delete now uses get_object instead of fetching
		  the object directly, which simplifies the function and guarantees
		  that the correct object is used (especially when a resource
		  overrides get_object).

		* Redirects now preserve any special parameters ("callback",
		  "_method", "expand", and "api_format") passed to the request.
		  This works around problems in HTTP implementations that don't
		  allow the caller to know that redirects occurred (such as major
		  browsers), which would lead to this information being stripped and
		  the wrong results being returned.

		* The "expand" parameter for expanding links in payloads is now
		  supported for POST and PUT requests.


version 0.6.6 final (22-November-2010):
	* djblets.util:
		* Fixed a compatibility problem with JSONField and Django 1.1. It
		  was assuming support for Django 1.2's multi-database support.

		* Fixed multi-database support in Django 1.2 with JSONField, where
		  the default connection was always being used in one case.


version 0.6.5 final (20-November-2010):
	* djblets.datagrid:
		* MEDIA_SERIAL is now used for all the images in the datagrid
		  template. Patch by Ben Hollis.

	* djblets.util:
		* Added a @root_url decorator for use with get_absolute_url
		  implementations, which appends SITE-ROOT to any returned URLs.

		* Added a CounterField for atomically updating counters.

		  CounterField can be used to atomically increment or decrement
		  an integer stored in the database, on individual models or
		  on many models at a time. It's intended to substitute for
		  potentially expensive or numerous SQL queries that retrieve
		  counts of objects.

		* Updated the custom fields for Django 1.2 multi-database
		  compatibility.

	* djblets.webapi:
		* Fixed a bug in serializing 'long' values in XML.

		* Resources now Vary on HTTP Accept, meaning that the browser won't
		  cache the wrong response type when accessing the same resource
		  with two different requested mimetypes.

		* Reduced the SQL query count for resources.

		* Fixed problems that could occur with URLs when serializing objects in
		  a list and when returning links.


version 0.6.4 final (14-September-2010):
	* djblets.testing:
		* An undefined variable error when using the Selenium test support
		  has been fixed.

	* djblets.util:
		* Added an augment_method_from decorator for augmenting existing
		  functions.

		  This allows a subclass to augment a parent class's function's
		  documentation and decorators. The existing decorators are
		  automatically inherited. Where this becomes useful is where you have
		  several classes that share common logic, but may need further
		  restrictions or new documentation.

		  The defined function is meant to have an empty body (or 'pass'),
		  but it can contain code wich will be executed after the parent
		  function. No returned values will be used, however.

	* djblets.webapi:
		* When serializing a dictionary in a webapi response into XML, we
		  now properly serialize keys that are integers. They are serialized
		  as <int value="...">.

		* Fixed a circular dependency that occured between resources.py,
		  encoders.py, and core.py (depending on which was first imported).

		* The User resource now accepts a '.' in the username.

		* List-only resources now always have their get_list function called,
		  regardless of whether it had list_child_resources defined.

		* Singleton resources (resources that exist as a single child item
		  with no object list) must now have the 'singleton' parameter set
		  to 'True'.

		* HTTP Accept mimetypes and ?api_format= are now supported properly
		  for resources.

		* Specifying api_format in POST requests now works.

		* Resource classes instances can now be queried by class, using
		  the get_resource_from_class function.

		* Resource classes can now be introspected:

			* Functions can list which error classes the client can expect
			  to receive using the @webapi_response_errors decorator. It can
			  be queried using function.response_errors.

			* The list of fields that can or must be specified for
			  HTTP GET/PUT/POST can now be queried. It can be queried using
			  function.required_fields and function.optional_fields.

			* Usage of @webapi_login_required can now be checked by accessing
			  function.login_required.

			* The list of fields on a resource should now be a dictionary,
			  which can include a description of the field.

			* The custom links on a resource can now be explicitly listed
			  by overriding the get_related_links function.


version 0.6.3 final (4-July-2010):
	* djblets.testing:
		* Fixed Selenium unit testing to properly skip the tests when
		  the Selenium server was down.

	* djblets.util:
		* Added utility functions for HTTP Accept-based content negotation.

		  This adds new get_http_requested_mimetype and get_http_accept_lists
		  functions for doing content negotiation using the HTTP Accept request
		  header. This header allows clients to tell the server which mimetypes
		  it accepts or explicitly forbids, based on priorities, so that the
		  server can send the right data. This can allow a single URL to return
		  various forms of data based on the client (HTML, PDF, JSON, etc.).

		  The get_http_accept_lists() function parses the HTTP Accept request
		  header and returns sorted lists of acceptable mimetypes and
		  unacceptable mimetypes.  These are sorted based on the priorities in
		  the header.

		  The get_http_requested_mimetype() function takes a HttpRequest and a
		  list of supported mimetypes for that URL and then, based on the
		  results of get_http_accept_lists() and the supported mimetypes,
		  determines what mimetype the server should be using. If nothing is
		  supported, it will return None, and the server is expected to return
		  a HttpResponseNotAcceptable.

	* JavaScript:
		* This adds some stuff to gravy to make sites work better on the
		  iPhone/iPad versions of Safari.  A new $.proxyTouchEvents function
		  has been added, which causes touch screen events to be forwarded to
		  existing mouse event handlers. It's intended for basic use cases
		  where multi-touch events really don't need to be handled.

		* $.browser has been updated with a 'mobileSafari' check, making it
		  easier to determine whether we're running on the iPhone/iPad.

		* A workaround for jQuery bug #6446 has been implemented, which
		  basically fixes an issue with the result from $.offset() being
		  incorrect.

		* Tooltips are disabled on iPhone/Pad, as they're really not at all
		  useful and their hover events manage to get in the way of other
		  events.


version 0.6.2 final (13-May-2010):
	* djblets.log:
		* Fix a compatibility error with Python 2.4 and 2.5.


version 0.6.1 final (12-May-2010):
	* djblets.webapi:
		* Fixed a regression with the webapi auth handlers. They weren't
		  accepting the right arguments.


version 0.6.0 final (11-May-2010):
	* djblets.datagrid:
		* Fixed rendering issues with columns in the datagrids.

		  Adding columns to a datagrid would cause odd rendering issues. This
		  was due to not including the 'last' flag (indicating the last
		  column, in order to position the Edit Columns column properly) in
		  the cache key. We now add the key, which allows the datagrid to
		  render properly when adding or removing columns.

		* Fixed over-caching of columns.

		  There were a couple bugs where Djblets cached the rendered columns
		  too aggressively, causing links on cells to point to the wrong
		  addresses and columns to render incorrectly based on previous loads.
		  (Bug #1582)

	* djblets.log:
		* Switched the logging setup code to use a WatchedFileHandler,
		  which automatically reopens the log files for writing when they're
		  deleting (such as after log rotation).

	* djblets.testing:
		* Added the new djblets.testing module, which houses our old unit
		  testing helpers from djblets.util.testing.

		* Added new Selenium test suite support for automated browser
		  testing.

	* djblets.webapi:
		* Added a new resource-based model for doing more RESTful APIs.

		This introduces a new class for easily creating RESTful URL resources
		that can handle standard HTTP methods and return meaningful data in a
		nicely constructed hierarchy.

		By using WebAPIResource, a site can offer a very clean set of URLs to
		work with any object.

		There's a lot to this object, but it's all covered in the extensive
		documentation in webapi/resources.py.


version 0.5.9 final (28-March-2010):
	* djblets.util:
		* cache_memoize now converts all keys to plain strings, instead of
		  allowing unicode to be passed to the backend. Not all cache
		  backends allow for unicode keys.

	* djblets.siteconfig:
		* The same change for cache keys was made here as well.

	* djblets:
		* Added ez_setup.py to the source distribution.
		* Added djblets.__version__ and djblets.__version_info__.
		  __version__ is a variable containing the results of
		  djblets.get_package_version(), and __version_info__ contains
		  the version parts in a tuple.


version 0.5.8 final (27-March-2010):
	* djblets.datagrid:
		* Made many more speed improvements in the datagrids.

		  This builds upon the previous set of improvements.

		  We now parse and cache the cell and header templates before any
		  rendering is done, instead of doing it once per cell.

		  We also cache cells by their displayed content, so that two cells
		  that would show the same rendered data will only render once.
		  This is especially useful for cells showing such things as
		  usernames.

		  This can easily take seconds off the load of a heavy datagrid.

		* Objects in the datagrid with custom primary keys that aren't named
		  'id' now work.

		* The Edit Columns icon is now a pencil instead of just "...', making
		  it easier to see it and figure out its purpose. (Bug #910)

	* djblets.feedview:
		* The feedparser library is now only imported when needed. This
		  reduces startup time for requests by as much as a quarter of a
		  second, as feedparser is a very large library and takes time to
		  import.

		  This should improve performance for any site that at all lists
		  djblets.feedview in INSTALLED_APPS, even for pages not making use
		  of feedview.

	* djblets.siteconfig:
		* The stale settings issue appears to be fixed in this release. It
		  needs more testing in large deployments, but we've identified a
		  couple cases that would cause this problem and have fixed them.

		* The mail authentication information is now saved as plain strings
		  instead of unicode strings in order to fix a compatibility issue
		  with Python 2.6's HMAC library.

		* The SiteConfiguration's settings field is now read-only in the
		  Django administration UI in Django 1.2.

	* djblets.webapi:
		* WebAPIErrors can now take HTTP status codes that will be sent to
		  the browser. These default to 400, though the built-in errors may
		  define different codes.

		  This change does break backwards-compatibility if a client calling
		  the API makes the assumption that every result with a payload will
		  be an HTTP 200 OK. Clients shouldn't make these assumptions, but
		  it's possible that they do.

		* Added support for Basic HTTP Authentication.

		  Clients making a call when not logged in to a restricted URL will
		  now get an HTTP 401 Unauthorized, along with a WWW-Authentication
		  header specifying that Basic Auth is to be used.

		  Clients can use standard Basic Auth to pass credentials to any
		  URL requiring such authorization in order to log in. This removes
		  the need for special login URLs.

		  This makes APIs more accessible to applications like wget or
		  curl.

		* Added an easy way to do pagination with the web API.

		  API calls returning lists of data can now paginate the results,
		  returning only a certain amount of data. The results and the
		  total number of items across all pages will be returned.

		  URLs are provided in the resulting JSON payload that point to the
		  previous or next queries. Callers can pass a 'start' parameter to
		  the URL to specify the first item's index (0-based), and
		  'max-results' to specify the maximum number of items it wants in
		  that request (which may be capped server-side).


version 0.5.7 final (14-February-2010):
	* djblets.datagrid:
		* Columns in datagrids can now augment the queryset before actually
		  querying the database. This allows them to prefetch information
		  instead of having to do a query per-row.

		  This also now by default globally caches the resulting data in
		  Column.render_data if displaying a foreign key. This means that if
		  several rows are all referencing the same User object, for instance,
		  there will be only one query for that object instead of one per row.

	* djblets.log:
		* Add a title to the Server Log page.

	* djblets.util:
		* Fixed image cropping with the new Django storage support.

		  Python Image Library was confused about the format to save the
		  resulting image in when cropping. We now pass in the appropriate
		  format in order to allow it to save. We also log any failures that
		  may come up. (Bug #1396)

	* JavaScript:
		* Allow the classes in modalBox to be customized on a per-instance
		  basis, allowing for more custom types of modalBoxes (such as a
		  specially stylized help box). Patch by Hussain Bohra.

		* Added a new $.fn.scrollIntoView function. This will ensure that the
		  target element is visible on-screen.


version 0.5.6 final (15-November-2009):
	* djblets.auth:
		* RegistrationForm now takes in a request.
		* Extra context can be passed to the template for the registration
		  form.


version 0.5.5 final (22-October-2009):
	* JavaScript:
		* Fix a bug on Internet Explorer when setting the white-space
		  property on an auto-size text area. (Bug #1349)


version 0.5.4 final (4-October-2009):
	* djblets.datagrid:
		* Compatibility updates for the Django 1.2 development branch.

	* JavaScript:
		* On Google Chrome, the text areas would grow by a line with every key
		  pressed. Patch by Cory McWilliams. (Bug #1145)

		* On Safari 4, the text areas wouldn't auto-resize based on text.

		* On Firefox, the text areas would shrink too much when deleting text.


version 0.5.3 final (17-September-2009):
	* djblets.siteconfig:
		* Updated to work with Django 1.1's admin UI stylesheets.


version 0.5.2 final (15-September-2009):
	* General:
		* Added copyright and MIT license headers to all files.

	* JavaScript:
		* inlineEditors now prevent the event from bubbling up when
		  clicking their target element. This means that a target element
		  inside of an <a href="..."> will no longer cause the page to
		  change when clicking the element. (Bug #1221)

	* djblets.auth:
		* Deleted the password recovery code. It was intended for use in
		  an old version of Django and has since been supplanted by
		  Django. We don't believe anyone is using it or should be
		  encouraged to use it.

	* djblets.log:
		* Added a Server Log view for administration UIs. This is used
		  to display the server log (using the Python logging defaults from
		  djblets.log). The log is filterable and sortable.

		* Exceptions are now logged when using LoggingMiddleware. When an
		  exception occurs, the stack, username and URL are logged.

	* djblets.util.misc:
		* cache_memoize will now always ensure that cache keys will never
		  exceed the maximum key length. If the key is larger, an md5sum
		  of the key is used instead. Patch by Thilo-Alexander Ginkel.


version 0.5.1 final (2-August-2009):
	* JavaScript:
		* Added a clear() function to $.funcQueue(), which clears the
		  queue and prevents any further processing until it's next started.

	* djblets.util.filesystem:
		* Added the new djblets.util.filesystem for filesystem-related
		  functionality.

		* This currently contains is_exe_in_path, which checks if an
		  executale exists in the system path. This will do intelligent
		  file extension determination. It expects an application name without
		  a file extension (such as "cvs") and will append the ".exe" on
		  Windows. This is an improvement over the method we used in Review
		  Board before where we blindly searched for "cvs" (which could in
		  theory exist yet not be an executable) on Windows, or "cvs.exe"
		  (which could in theory exist yet not be an executable) on Linux.


version 0.5 final (20-June-2009):
	* Final release of Djblets 0.5.

	  This release was made to go alongside Review Board 1.0. While Djblets
	  works its way to its own 1.0, we will attempt to not break any existing
	  API. However, it is important to note that Djblets is not API frozen
	  at all yet.

	  We advise developers to continue to work against Djblets SVN/nightlies,
	  but to base production applications on 0.5.


version 0.5 rc2 (13-June-2009):
	* General:
		* Properly list the license as MIT, not GPL, in setup.py.
		  (Bug #1120)

	* JavaScript:
		* Prevent funcQueue.start() from being called when the queue is
		  already started.

	* djblets.datagrid:
		* Added speedups when sorting columns. We used to generate an SQL
		  query that pulled in all information in the order specified by
		  the columns, but this could be slow for large data sets. We now
		  do the minimal query, retrieving only the object IDs, and then
		  fetch data on those specific IDs in a second query. The end result
		  is a significant speedup in rendering datagrids when used with
		  large amounts of data.

	* djblets.log:
		* Fix logging when we're unable to write to the log file. We now
		  fall back on stderr. Patch by Paolo Borelli.

	* djblets.util.fields:
		* Fixed a typo in a variable name that caused problems in JSONField
		  when getting data in an unexpected format.


version 0.5 rc1 (3-May-2009):
	* JavaScript:
		* Clicking the edit icons for inlineEditors no longer causes the
		  page to scroll in some browsers. (Bug #1057)

	* djblets.datagrids:
		* Sped up the datagrids in some cases by always including related
		  objects (up to one depth level) in the query for the datagrid.

	* djblets.siteconfig:
		* Prepended the site's domain to the siteconfig cache key, making it
		  possible to use multiple siteconfig-based apps on the same server.
		  (Bug #986)

		* Saving a SiteConfig didn't always cause other instances of that
		  SiteConfig on the server to reload, meaning that people would
		  sometimes have to restart the server to get settings to apply.
		  This is now fixed.
		  (Bug #734)

		* Removed a redundant key for the timezone.

	* djblets.util.templatetags.djblets_utils:
		* The ageid filter now returns an empty string if passed 'None' as
		  the timestamp.


version 0.5 beta 1 (28-March-2009):
	* JavaScript:
		* Moved to using jQuery 1.3.2.

		* Small performance improvements in tooltip and modalBox.

		* The edit icons in an inlineEditor are now accessible, so they can
		  be activated by pressing the Enter key in Firefox. Patch by
		  Brad Taylor. (Bug #965)

	* djblets.util.fields:
		* JSONField and Base64Field now properly serialize to a JSON file,
		  so long as the patch at http://code.djangoproject.com/ticket/9522
		  is applied.

		* Objects saved in the admin UI that have a Base64Field no longer
		  causes garbage in the field. The fields are now saved properly.
		  (Bug #918)

	* djblets.gravatars:
		* Added an "alt" attribute for the generated gravatar image, in order
		  to fix XHTML compliance.

	* djblets.datagrids:
		* Fixed some XHTML validation errors. Patch by Onkar Shinde.
		  (Bug #932)


version 0.5 alpha 3 (15-February-2009):
	* JavaScript Bugs Fixed:
		* Fixed some major performance issues in autoSizeTextArea.

		* Fixed a bug with Safari and inlineEditor where Safari would
		  sometimes crash due to autoSizeTextArea. We now just disable
		  the autoSizeTextArea functionality.

		* inlineEditor no longer allows startEdit to be called when editing
		  is already enabled.

	* New Features:
		* Added new set_etag, etag_if_none_match, etag_if_match functions
		  for working with ETags.

		* Added a new jQuery.fn.html() method that works around IE's broken
		  innerHTML implementation. innerHTML in IE would strip whitespace,
		  which was bad when inserting into <pre> and <textarea> tags.



version 0.5 alpha 2 (3-February-2009):
	* JavaScript:
		* We now include and require jQuery 1.3.1 and jQueyr-ui 1.6rc5.

		* Added support for starting an inlineEditor in the opened state,
		  and prevent animations when starting or forcing it to be open.

		* Disabled keypress propagation for inlineEditor. This fixes a bug
		  in Review Board's diff viewer (bug #838).

	* djblets.gravatars (new):
		* Added basic support for gravatars. This provides a {% gravatars %}
		  template tag for displaying a gravatar based on a User object.
		  See http://www.gravatar.com/ for more information on Gravatars.

	* djblets.util:
		* Added a {% include_as_string %} tag for including a template
		  as a JavaScript string.

		* Added the ability to generate media and AJAX serial numbers based
		  on the media files and template files. These can be appended to
		  the media and AJAX URLs which, in combination with aggressive
		  Expires headers, can drastically speed up load times of sites.

		  See djblets.util.context_processors and
		  djblets.util.misc.generate_cache_serials.

	* djblets.webapi:
		* Set the mime type for JSON responses to application/json,
		  except when responding to an upload, in which case text/plain
		  is used.

		* Fixed a bug where WebAPIResponse._get_content was called too
		  frequently and in some cases generated a 500 error.<|MERGE_RESOLUTION|>--- conflicted
+++ resolved
@@ -1,4 +1,3 @@
-<<<<<<< HEAD
 version 0.7.15 final (26-May-2013):
 	* djblets.extensions:
 		* Extension classes can now define a 'metadata' variable to override
@@ -366,13 +365,13 @@
 		* Added a TimeZoneField, which displays all known timezones for
 		  selection. The timezones come from the pytz module, which is now
 		  a dependency of djblets.
-=======
+
+
 version 0.6.29 final (27-July-2013):
 	* djblets.datagrid:
 		* Data pulled from the database and rendered into cells are always
 		  escaped now. Custom columns can still override this by providing
 		  their own rendering.
->>>>>>> 190ab9ca
 
 
 version 0.6.28 final (20-February-2013):
